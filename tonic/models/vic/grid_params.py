#!/usr/bin/env python
"""
grid_params.py

A toolkit for converting classic vic parameters to netcdf format
"""

from __future__ import print_function
import sys
import numpy as np
from netCDF4 import Dataset, default_fillvals
from scipy.spatial import cKDTree
from scipy import stats
import time as tm
import socket
from getpass import getuser
from collections import OrderedDict
from warnings import warn
from tonic.io import read_netcdf
from tonic.pycompat import pyrange, pyzip
import re


# -------------------------------------------------------------------- #
description = 'Converter for VIC ASCII style parameters to gridded netCDF'
help = 'Converter for VIC ASCII style parameters to gridded netCDF'
# -------------------------------------------------------------------- #

# -------------------------------------------------------------------- #
# precision
PRECISION = 1.0e-30
NC_DOUBLE = 'f8'
NC_FLOAT = 'f4'
NC_INT = 'i4'
NC_CHAR = 'S1'
MAX_NC_CHARS = 256

# Months per year
MONTHS_PER_YEAR = 12

# Default values of veg params over bare soil
bare_vegparam = {'overstory': 0,
                 'rarc': 100,
                 'rmin': 0,
                 'LAI': 0,
                 'fcanopy': 0,
                 'albedo': 0.2,
                 'veg_rough': 0,
                 'displacement': 0,
                 'wind_h': 2,
                 'RGL': 0,
                 'rad_atten': 0,
                 'wind_atten': 0,
                 'trunk_ratio': 0,
                 'comment': 'Bare Soil',
                 'root_depth': 0,
                 'root_fract': 0,
                 'sigma_slope': 0.08,
                 'lag_one': 0.8,
                 'fetch': 1000.0,
                 'Ctype': 0,
                 'MaxCarboxRate': 0,
                 'MaxE_or_CO2Spec': 0,
                 'CO2Specificity': 0,
                 'LUE': 0,
                 'Nscale': 0,
                 'Wnpp_inhib': 0,
                 'NPPfactor_sat': 0}

# fill values
FILLVALUE_F = default_fillvals[NC_DOUBLE]
FILLVALUE_I = default_fillvals[NC_INT]

XVAR = 'xc'
YVAR = 'yc'

# -------------------------------------------------------------------- #


# -------------------------------------------------------------------- #
class Cols(object):
    def __init__(self, nlayers=3, snow_bands=5, organic_fract=False,
                 spatial_frost=False, spatial_snow=False,
                 july_tavg_supplied=False, new_snow_albedo_supplied=False,
                 veglib_fcan=False, veglib_photo=False):

        # Soil Parameters
        # List the variable names
        varnames = ['run_cell',
                    'gridcell',
                    'lats',
                    'lons',
                    'infilt',
                    'Ds',
                    'Dsmax',
                    'Ws',
                    'c',
                    'expt',
                    'Ksat',
                    'phi_s',
                    'init_moist',
                    'elev',
                    'depth',
                    'avg_T',
                    'dp',
                    'bubble',
                    'quartz',
                    'bulk_density',
                    'soil_density',
                    'gridcell']
        if organic_fract:
            varnames.append('organic')
            varnames.append('bulk_dens_org')
            varnames.append('soil_dens_org')
        varnames.append('off_gmt')
        varnames.append('Wcr_FRACT')
        varnames.append('Wpwp_FRACT')
        varnames.append('rough')
        varnames.append('snow_rough')
        varnames.append('annual_prec')
        varnames.append('resid_moist')
        varnames.append('fs_active')
        if spatial_frost:
            varnames.append('frost_slope')
        if spatial_snow:
            varnames.append('max_snow_distrib_slope')
        if july_tavg_supplied:
            varnames.append('July_Tavg')

        # Define number of columns for each variable
        varlens = {}
        for var in varnames:
            varlens[var] = 1
        varnames_multi = ['expt',
                          'Ksat',
                          'phi_s',
                          'init_moist',
                          'bubble',
                          'quartz',
                          'bulk_density',
                          'soil_density',
                          'Wcr_FRACT',
                          'Wpwp_FRACT',
                          'resid_moist']
        if organic_fract:
            varnames_multi.append(['organic',
                                   'bulk_dens_org',
                                   'soil_dens_org'])
        for var in varnames_multi:
            varlens[var] = nlayers

        # Compute column indices for each variable
        self.soil_param = OrderedDict()
        i = 0
        for var in varnames:
            self.soil_param[var] = np.arange(i, i + varlens[var])
            i += varlens[var]

<<<<<<< HEAD
        if new_snow_albedo_supplied:
            self.soil_param['new_snow_albedo'] = np.array([i])
            i += 1

        # Snow Parameters
=======
        # Snow Band Parameters
>>>>>>> 1f6d73de
        self.snow_param = OrderedDict([('cellnum', np.array([0]))])
        i = 1
        for var in ['AreaFract', 'elevation', 'Pfactor']:
            self.snow_param[var] = np.arange(i, i + snow_bands)
            i += snow_bands

        # Veg Library
        # List the variable names
        varnames = ['Veg_class',
                    'lib_overstory',
                    'lib_rarc',
                    'lib_rmin',
                    'lib_LAI']
        if veglib_fcan:
            varnames.append('lib_fcanopy')
        varnames.append('lib_albedo')
        varnames.append('lib_veg_rough')
        varnames.append('lib_displacement')
        varnames.append('lib_wind_h')
        varnames.append('lib_RGL')
        varnames.append('lib_rad_atten')
        varnames.append('lib_wind_atten')
        varnames.append('lib_trunk_ratio')
        if veglib_photo:
            varnames.append('lib_Ctype')
            varnames.append('lib_MaxCarboxRate')
            varnames.append('lib_MaxE_or_CO2Spec')
            varnames.append('lib_LUE')
            varnames.append('lib_Nscale')
            varnames.append('lib_Wnpp_inhib')
            varnames.append('lib_NPPfactor_sat')
        varnames.append('lib_comment')

        # Define number of columns for each variable
        varlens = {}
        for var in varnames:
            varlens[var] = 1
        varnames_multi = ['lib_LAI',
                          'lib_albedo',
                          'lib_veg_rough',
                          'lib_displacement']
        if veglib_fcan:
            varnames_multi.append('lib_fcanopy')
        for var in varnames_multi:
            varlens[var] = MONTHS_PER_YEAR

        # Compute column indices for each variable
        self.veglib = OrderedDict()
        i = 0
        for var in varnames:
            self.veglib[var] = np.arange(i, i + varlens[var])
            i += varlens[var]


# -------------------------------------------------------------------- #


# -------------------------------------------------------------------- #
class Format(object):
    def __init__(self, nlayers=3, snow_bands=5, organic_fract=False,
                 spatial_frost=False, spatial_snow=False,
                 july_tavg_supplied=False, new_snow_albedo_supplied=False,
                 veglib_fcan=False, veglib_photo=False, blowing_snow=False,
                 vegparam_lai=False, vegparam_fcan=False,
                 vegparam_albedo=False, carbon=False, lakes=False):

        # Soil Params
        self.soil_param = {'run_cell': '%1i',
                           'gridcell': '%1i',
                           'lats': '%12.7g',
                           'lons': '%12.7g',
                           'infilt': '%12.7g',
                           'Ds': '%12.7g',
                           'Dsmax': '%12.7g',
                           'Ws': '%12.7g',
                           'c': '%12.7g',
                           'expt': '%12.7g',
                           'Ksat': '%12.7g',
                           'phi_s': '%12.7g',
                           'init_moist': '%12.7g',
                           'elev': '%12.7g',
                           'depth': '%12.7g',
                           'avg_T': '%12.7g',
                           'dp': '%12.7g',
                           'bubble': '%12.7g',
                           'quartz': '%12.7g',
                           'bulk_density': '%12.7g',
                           'soil_density': '%12.7g',
                           'off_gmt': '%12.7g',
                           'Wcr_FRACT': '%12.7g',
                           'Wpwp_FRACT': '%12.7g',
                           'rough': '%12.7g',
                           'snow_rough': '%12.7g',
                           'annual_prec': '%12.7g',
                           'resid_moist': '%12.7g',
                           'fs_active': '%1i'}
        if organic_fract:
            self.soil_param['organic'] = '%12.7g'
            self.soil_param['bulk_dens_org'] = '%12.7g'
            self.soil_param['soil_dens_org'] = '%12.7g'
        if spatial_frost:
            self.soil_param['frost_slope'] = '%12.7g'
        if spatial_snow:
            self.soil_param['max_snow_distrib_slope'] = '%12.7g'
        if july_tavg_supplied:
            self.soil_param['July_Tavg'] = '%12.7g'
        if new_snow_albedo_supplied:
            self.soil_param['new_snow_albedo'] = '%12.7g'

        # Snow Band Params
        self.snow_param = {'cellnum': '%1i',
                           'AreaFract': '%12.7g',
                           'elevation': '%12.7g',
                           'Pfactor': '%12.7g'}

        # Veg Library
        self.veglib = {'Veg_class': '%1i',
                       'lib_overstory': '%1i',
                       'lib_rarc': '%12.7g',
                       'lib_rmin': '%12.7g',
                       'lib_LAI': '%12.7g',
                       'lib_albedo': '%12.7g',
                       'lib_veg_rough': '%12.7g',
                       'lib_displacement': '%12.7g',
                       'lib_wind_h': '%12.7g',
                       'lib_RGL': '%12.7g',
                       'lib_rad_atten': '%12.7g',
                       'lib_wind_atten': '%12.7g',
                       'lib_trunk_ratio': '%12.7g',
                       'lib_comment': '%s'}
        if veglib_fcan:
            self.veglib['lib_fcanopy'] = '%12.7g'
        if veglib_photo:
            self.veglib['lib_Ctype'] = '%1i'
            self.veglib['lib_MaxCarboxRate'] = '%12.7g'
            self.veglib['lib_MaxE_or_CO2Spec'] = '%12.7g'
            self.veglib['lib_LUE'] = '%12.7g'
            self.veglib['lib_Nscale'] = '%1i'
            self.veglib['lib_Wnpp_inhib'] = '%12.7g'
            self.veglib['lib_NPPfactor_sat'] = '%12.7g'

        # Veg Params
        self.veg_param = {'gridcell': '%1i',
                          'Nveg': '%1i',
                          'veg_class': '%1i',
                          'Cv': '%12.7g',
                          'root_depth': '%12.7g',
                          'root_fract': '%12.7g'}
        if blowing_snow:
            self.veg_param['sigma_slope'] = '%12.7g'
            self.veg_param['lag_one'] = '%12.7g'
            self.veg_param['fetch'] = '%12.7g'
        if vegparam_lai:
            self.veg_param['LAI'] = '%12.7g'
        if vegparam_fcan:
            self.veg_param['fcanopy'] = '%12.7g'
        if vegparam_albedo:
            self.veg_param['albedo'] = '%12.7g'

        # Lake Params
        if lakes:
            self.lake_param = {'gridcell': '%1i',
                               'lake_idx': '%1i',
                               'numnod': '%1i',
                               'mindepth': '%12.7g',
                               'wfrac': '%12.7g',
                               'depth_in': '%12.7g',
                               'rpercent': '%12.7g',
                               'basin_depth': '%12.7g',
                               'basin_area': '%12.7g'}

        # State Variables
        self.state = {'gridcell': '%1i',
                      'dz_node': '%12.7g',
                      'node_depth': '%12.7g',
                      'Soil_moisture': '%12.7g',
                      'Soil_ice': '%12.7g',
                      'Canopy_water': '%12.7g',
                      'Snow_age': '%1d',
                      'Snow_melt_state': '%1d',
                      'Snow_coverage': '%12.7g',
                      'Snow_water_equivalent': '%12.7g',
                      'Snow_surf_temp': '%12.7g',
                      'Snow_surf_water': '%12.7g',
                      'Snow_pack_temp': '%12.7g',
                      'Snow_pack_water': '%12.7g',
                      'Snow_density': '%12.7g',
                      'Snow_cold_content': '%12.7g',
                      'Snow_canopy': '%12.7g',
                      'Soil_node_temp': '%12.7g'}
        if carbon:
            self.state['AnnualNPP'] = '%12.7g'
            self.state['AnnualNPPPrev'] = '%12.7g'
            self.state['CLitter'] = '%12.7g'
            self.state['CInter'] = '%12.7g'
            self.state['CSlow'] = '%12.7g'
        if lakes:
            self.state['Lake_soil_moisture'] = '%12.7g'
            self.state['Lake_soil_ice'] = '%12.7g'
            if carbon:
                self.state['Lake_CLitter'] = '%12.7g'
                self.state['Lake_CInter'] = '%12.7g'
                self.state['Lake_CSlow'] = '%12.7g'
            self.state['Lake_snow_age'] = '%1d'
            self.state['Lake_snow_melt_state'] = '%1d'
            self.state['Lake_snow_coverage'] = '%12.7g'
            self.state['Lake_snow_water_equivalent'] = '%12.7g'
            self.state['Lake_snow_surf_temp'] = '%12.7g'
            self.state['Lake_snow_surf_water'] = '%12.7g'
            self.state['Lake_snow_pack_temp'] = '%12.7g'
            self.state['Lake_snow_pack_water'] = '%12.7g'
            self.state['Lake_snow_density'] = '%12.7g'
            self.state['Lake_snow_cold_content'] = '%12.7g'
            self.state['Lake_snow_canopy'] = '%12.7g'
            self.state['Lake_soil_node_temp'] = '%12.7g'
            self.state['Lake_active_layers'] = '%12.7g'
            self.state['Lake_layer_dz'] = '%12.7g'
            self.state['Lake_surf_layer_dz'] = '%12.7g'
            self.state['Lake_depth'] = '%12.7g'
            self.state['Lake_layer_surf_area'] = '%12.7g'
            self.state['Lake_surf_area'] = '%12.7g'
            self.state['Lake_volume'] = '%12.7g'
            self.state['Lake_layer_temp'] = '%12.7g'
            self.state['Lake_average_temp'] = '%12.7g'
            self.state['Lake_ice_area_frac'] = '%12.7g'
            self.state['Lake_ice_area_frac_new'] = '%12.7g'
            self.state['Lake_ice_water_equivalent'] = '%12.7g'
            self.state['Lake_ice_height'] = '%12.7g'
            self.state['Lake_ice_temp'] = '%12.7g'
            self.state['Lake_ice_snow_water_equivalent'] = '%12.7g'
            self.state['Lake_ice_snow_surf_temp'] = '%12.7g'
            self.state['Lake_ice_snow_pack_temp'] = '%12.7g'
            self.state['Lake_ice_snow_cold_content'] = '%12.7g'
            self.state['Lake_ice_snow_surf_water'] = '%12.7g'
            self.state['Lake_ice_snow_pack_water'] = '%12.7g'
            self.state['Lake_ice_snow_albedo'] = '%12.7g'
            self.state['Lake_ice_snow_depth'] = '%12.7g'

# -------------------------------------------------------------------- #


# -------------------------------------------------------------------- #
class Desc(object):
    def __init__(self, organic_fract=False, spatial_frost=False,
                 spatial_snow=False, july_tavg_supplied=False,
                 new_snow_albedo_supplied=False,
                 veglib_fcan=False, veglib_photo=False,
                 blowing_snow=False, vegparam_lai=False,
                 vegparam_fcan=False, vegparam_albedo=False,
                 carbon=False, lakes=False):

        # Soil Params
        self.soil_param = {'run_cell': '1 = Run Grid Cell, 0 = Do Not Run',
                           'gridcell': 'Grid cell number',
                           'lats': 'Latitude of grid cell',
                           'lons': 'Longitude of grid cell',
                           'infilt': 'Variable infiltration curve parameter '
                                     '(binfilt)',
                           'Ds': 'Fraction of Dsmax where non-linear baseflow '
                                 'begins',
                           'Dsmax': 'Maximum velocity of baseflow',
                           'Ws': 'Fraction of maximum soil moisture where '
                                 'non-linear baseflow occurs',
                           'c': 'Exponent used in baseflow curve, normally set'
                                ' to 2',
                           'expt': 'Exponent n (=3+2/lambda) in Campbells eqn'
                                   ' for hydraulic conductivity, HBH 5.6 '
                                   '(where lambda = soil pore size '
                                   'distribution parameter).  Values should be'
                                   ' > 3.0.',
                           'Ksat': 'Saturated hydrologic conductivity',
                           'phi_s': 'Soil moisture diffusion parameter',
                           'init_moist': 'Initial layer moisture content',
                           'elev': 'Average elevation of grid cell',
                           'depth': 'Thickness of each soil moisture layer',
                           'avg_T': 'Average soil temperature, used as the '
                                    'bottom boundary for soil heat flux '
                                    'solutions',
                           'dp': 'Soil thermal damping depth (depth at which '
                                 'soil temperature remains constant through '
                                 'the year, ~4 m)',
                           'bubble': 'Bubbling pressure of soil. Values should'
                                     ' be > 0.0',
                           'quartz': 'Quartz content of soil',
                           'bulk_density': 'Bulk density of soil layer',
                           'soil_density': 'Soil particle density, normally '
                                           '2685 kg m-3',
                           'off_gmt': 'Time zone offset from GMT. This '
                                      'parameter determines how VIC interprets'
                                      ' sub-daily time steps relative to the '
                                      'model start date and time.',
                           'Wcr_FRACT': 'Fractional soil moisture content at '
                                        'the critical point (~70%% of field '
                                        'capacity) (fraction of maximum '
                                        'moisture)',
                           'Wpwp_FRACT': 'Fractional soil moisture content at '
                                         'the wilting point (fraction of '
                                         'maximum moisture)',
                           'rough': 'Surface roughness of bare soil',
                           'snow_rough': 'Surface roughness of snowpack',
                           'annual_prec': 'Average annual precipitation.',
                           'resid_moist': 'Soil moisture layer residual '
                                          'moisture.',
                           'fs_active': 'If set to 1, then frozen soil '
                                        'algorithm is activated for the grid '
                                        'cell. A 0 indicates that frozen '
                                        'soils are not computed even if soil '
                                        'temperatures fall below 0C.'}
        if organic_fract:
            self.soil_param['organic'] = 'Organic content of soil'
            self.soil_param['bulk_dens_org'] = 'Bulk density of organic ' \
                                               + 'portion of soil'
            self.soil_param['soil_dens_org'] = 'Soil density of organic ' \
                                               + 'portion of soil'
        if spatial_frost:
            self.soil_param['frost_slope'] = 'Slope of uniform ' \
                                             + 'distribution of soil ' \
                                             + 'temperature'
        if spatial_snow:
            self.soil_param['max_snow_distrib_slope'] = 'Maximum slope of ' \
                                                        + 'the snow depth ' \
                                                        + 'distribution'
        if july_tavg_supplied:
            self.soil_param['July_Tavg'] = 'Average July air temperature'
        if new_snow_albedo_supplied:
            self.soil_param['new_snow_albedo'] = 'Albedo of new-fallen snow'

        # Snow Band Params
        self.snow_param = {'cellnum': 'Grid cell number (should match numbers '
                                      'assigned in soil parameter file)',
                           'AreaFract': 'Fraction of grid cell covered by each'
                                        ' elevation band. Sum of the fractions'
                                        ' must equal 1.',
                           'elevation': 'Mean (or median) elevation of '
                                        'elevation band. This is used to '
                                        'compute the change in air temperature'
                                        ' from the grid cell mean elevation.',
                           'Pfactor': 'Fraction of cell precipitation that'
                                      'falls on each elevation band. Total '
                                      'must equal 1. To ignore effects of '
                                      'elevation on precipitation, set these '
                                      'fractions equal to the area fractions.'}

        # Veg Library
        self.veglib = {'Veg_class': 'Vegetation class identification number '
                                    '(reference index for library table)',
                       'lib_overstory': 'Flag to indicate whether or not the '
                                        'current vegetation type has an '
                                        'overstory (1 for overstory present'
                                        ' [e.g. trees], 0 for overstory '
                                        'not present [e.g. grass])',
                       'lib_rarc': 'Architectural resistance of vegetation '
                                   'type (~2 s m-1)',
                       'lib_rmin': 'Minimum stomatal resistance of vegetation '
                                   'type (~100 s m-1)',
                       'lib_LAI': 'Leaf-area index of vegetation type',
                       'lib_albedo': 'Shortwave albedo for vegetation type',
                       'lib_veg_rough': 'Vegetation roughness length ('
                                        'typically 0.123 * vegetation height)',
                       'lib_displacement': 'Vegetation displacement height '
                                           '(typically 0.67 * vegetation '
                                           'height)',
                       'lib_wind_h': 'Height at which wind speed is measured.',
                       'lib_RGL': 'Minimum incoming shortwave radiation at '
                                  'which there will be transpiration. For '
                                  'trees this is about 30 W m-2, for crops '
                                  'about 100 W m-2.',
                       'lib_rad_atten': 'Radiation attenuation factor. '
                                        'Normally set to 0.5, though may need '
                                        'to be adjusted for high latitudes.',
                       'lib_wind_atten': 'Wind speed attenuation through the '
                                         'overstory. The default value has '
                                         'been 0.5.',
                       'lib_trunk_ratio': 'Ratio of total tree height that is '
                                          'trunk (no branches). The default '
                                          'value has been 0.2.',
                       'lib_comment': 'Comment block for vegetation type. '
                                      'Model skips end of line so spaces are '
                                      'valid entrys.'}
        if veglib_fcan:
            self.veglib['lib_fcanopy'] = 'Canopy cover fraction, one per month'
        if veglib_photo:
            self.veglib['lib_Ctype'] = 'Photosynthetic pathway (0 = C3; ' \
                                       + '1 = C4)'
            self.veglib['lib_MaxCarboxRate'] = 'Maximum carboxylation rate ' \
                                               + 'at 25 C'
            self.veglib['lib_MaxE_or_CO2Spec'] = 'Maximum electron ' \
                                                 + 'transport rate at ' \
                                                 + '25 C (C3) or CO2 ' \
                                                 + 'specificity (C4)'
            self.veglib['lib_LUE'] = 'Light use efficiency'
            self.veglib['lib_Nscale'] = '1 = this class employs nitrogen ' \
                                        + 'scaling factors; 0 = no ' \
                                        + 'nitrogen scaling factors'
            self.veglib['lib_Wnpp_inhib'] = 'Fraction of maximum moisture ' \
                                            + 'storage in top soil layer ' \
                                            + 'above which photosynthesis ' \
                                            + 'begins to be inhibited by ' \
                                            + 'wet conditions'
            self.veglib['lib_NPPfactor_sat'] = 'NPP inhibition factor ' \
                                               + 'under saturated ' \
                                               + 'conditions (when ' \
                                               + 'moisture = 100% of ' \
                                               + 'maximum)'

        # Veg Params
        self.veg_param = {'gridcell': 'Grid cell number',
                          'Nveg': 'Number of vegetation tiles in the grid '
                                  'cell',
                          'veg_class': 'Vegetation class identification number'
                                      ' (reference index to vegetation '
                                      'library)',
                          'Cv': 'Fraction of grid cell covered by vegetation '
                                'tile',
                          'root_depth': 'Root zone thickness (sum of depths is'
                                        ' total depth of root penetration)',
                          'root_fract': 'Fraction of root in the current root '
                                        'zone'}
        if blowing_snow:
            self.veg_param['sigma_slope'] = 'Std. deviation of terrain ' \
                                            + 'slope within veg tile'
            self.veg_param['lag_one'] = 'Lag one gradient autocorrelation ' \
                                        + 'of terrain slope'
            self.veg_param['fetch'] = 'Average fetch length within veg tile'
        if vegparam_lai:
            self.veg_param['LAI'] = 'Leaf Area Index, one per month'
        if vegparam_fcan:
            self.veg_param['fcanopy'] = 'Canopy cover fraction, one per month'
        if vegparam_albedo:
            self.veg_param['albedo'] = 'Albedo, one per month'

        # Lake Params
        if lakes:
            self.lake_param = {'gridcell': 'Grid cell number',
                               'lake_idx': 'index of veg tile that contains '
                               'the lake/wetland',
                               'numnod': 'Maxium number of lake layers in the '
                                         'grid cell',
                               'mindepth': 'Minimum lake water depth for '
                                           'channel runoff to occur',
                               'wfrac': 'Channel outlet width (expressed as a '
                                        'fraction of lake perimeter',
                               'depth_in': 'Initial lake depth',
                               'rpercent': 'Fraction of runoff from other veg '
                                           'tiles that flows into the lake',
                               'basin_depth': 'Elevation (above lake bottom) '
                                              'of points on lake depth-area '
                                              'curve',
                               'basin_area': 'Surface area (expressed as '
                                             'fraction of grid cell area) of '
                                             'points on lake depth-area curve'}
        # State Variables
        self.state = {'gridcell': 'Grid cell number',
                      'dz_node': 'soil thermal node thickness',
                      'node_depth': 'soil thermal node depth',
                      'Soil_moisture': 'soil layer moisture content',
                      'Soil_ice': 'soil layer ice content',
                      'Canopy_water': 'canopy liquid moisture content',
                      'Snow_age': 'number of time steps since last snowfall',
                      'Snow_melt_state': 'snow melting flag (1=melting; '
                                         '0=not)',
                      'Snow_coverage': 'snow area coverage fraction',
                      'Snow_water_equivalent': 'snow water equivalent',
                      'Snow_surf_temp': 'temperature of snowpack surface '
                                        'layer',
                      'Snow_surf_water': 'liquid water content of '
                                         'snowpack surface layer',
                      'Snow_pack_temp': 'temperature of snowpack pack layer',
                      'Snow_pack_water': 'liquid water content of snowpack '
                                         'pack layer',
                      'Snow_density': 'snow density',
                      'Snow_cold_content': 'snow cold content',
                      'Snow_canopy': 'snow water equivalent of canopy-'
                                     'intercepted snow',
                      'Soil_node_temp': 'temperatures of the nodes in the '
                                        'soil temperature profile'}
        if carbon:
            self.state['AnnualNPP'] = 'Year-to-date total net primary ' \
                                      + 'productivity'
            self.state['AnnualNPPPrev'] = 'Previous annual total net ' \
                                          + 'primary prouctivity'
            self.state['CLitter'] = 'Carbon storage in litter pool'
            self.state['CInter'] = 'Carbon storage in intermediate soil pool'
            self.state['CSlow'] = 'Carbon storage in slow soil pool'
        if lakes:
            self.state['Lake_soil_moisture'] = 'lake soil layer moisture ' \
                                               + 'content'
            self.state['Lake_soil_ice'] = 'lake soil layer ice content'
            if carbon:
                self.state['Lake_CLitter'] = 'Carbon storage in lake ' \
                                             + 'litter pool'
                self.state['Lake_CInter'] = 'Carbon storage in lake ' \
                                            + 'intermediate soil pool'
                self.state['Lake_CSlow'] = 'Carbon storage in lake slow ' \
                                           + 'soil pool'
            self.state['Lake_snow_age'] = 'Number of time steps since ' \
                                          + 'last snowfall on lake snowpack'
            self.state['Lake_snow_melt_state'] = 'lake snow melting flag ' \
                                                 + '(1=melting; 0=not)'
            self.state['Lake_snow_coverage'] = 'lake snow area coverage ' \
                                               + 'fraction'
            self.state['Lake_snow_water_equivalent'] = 'lake snow water ' \
                                                       + 'equivalent'
            self.state['Lake_snow_surf_temp'] = 'temperature of lake ' \
                                                + 'snowpack surface layer'
            self.state['Lake_snow_surf_water'] = 'liquid water content of ' \
                                                 + 'lake snowpack surface ' \
                                                 + 'layer'
            self.state['Lake_snow_pack_temp'] = 'temperature of lake ' \
                                                + 'snowpack pack layer'
            self.state['Lake_snow_pack_water'] = 'liquid water content of ' \
                                                 + 'lake snowpack pack layer'
            self.state['Lake_snow_density'] = 'lake snow density'
            self.state['Lake_snow_cold_content'] = 'lake snow cold content'
            self.state['Lake_snow_canopy'] = 'snow water equivalent of ' \
                                             + 'canopy-intercepted lake snow'
            self.state['Lake_soil_node_temp'] = 'temperatures of the ' \
                                                + 'nodes in the lake soil ' \
                                                + 'temperature profile'
            self.state['Lake_active_layers'] = 'number of active lake nodes'
            self.state['Lake_layer_dz'] = 'lake water layer thickness'
            self.state['Lake_surf_layer_dz'] = 'lake water surface layer ' \
                                               + 'thickness'
            self.state['Lake_depth'] = 'lake depth (at deepest point)'
            self.state['Lake_layer_surf_area'] = 'surface areas of lake layers'
            self.state['Lake_surf_area'] = 'lake surface area as fraction ' \
                                           + 'of grid cell area'
            self.state['Lake_volume'] = 'lake volume'
            self.state['Lake_layer_temp'] = 'temperatures of lake water layers'
            self.state['Lake_average_temp'] = 'average lake water temperature'
            self.state['Lake_ice_area_frac'] = 'lake ice area (beginning ' \
                                               + 'of time step'
            self.state['Lake_ice_area_frac_new'] = 'lake ice area (end of ' \
                                                   + 'time step)'
            self.state['Lake_ice_water_equivalent'] = 'lake ice water ' \
                                                      + 'equivalent'
            self.state['Lake_ice_height'] = 'lake ice thickness'
            self.state['Lake_ice_temp'] = 'lake ice temperature'
            self.state['Lake_ice_snow_water_equivalent'] = 'snow water ' \
                + 'equivalent of lake snowpack per unit lake ice area'
            self.state['Lake_ice_snow_surf_temp'] = 'temperature of lake ' \
                                                    + 'snowpack surface layer'
            self.state['Lake_ice_snow_pack_temp'] = 'temperature of lake ' \
                                                    + 'snowpack pack layer'
            self.state['Lake_ice_snow_cold_content'] = 'lake snow coldcontent'
            self.state['Lake_ice_snow_surf_water'] = 'liquid water content ' \
                                                     + 'of lake snowpack ' \
                                                     + 'surface layer'
            self.state['Lake_ice_snow_pack_water'] = 'liquid water content ' \
                                                     + 'of lake snowpack ' \
                                                     + 'pack layer'
            self.state['Lake_ice_snow_albedo'] = 'albedo of lake snowpack'
            self.state['Lake_ice_snow_depth'] = 'depth of lake snowpack'

# -------------------------------------------------------------------- #


# -------------------------------------------------------------------- #
class Units(object):
    def __init__(self, organic_fract=False, spatial_frost=False,
                 spatial_snow=False, july_tavg_supplied=False,
                 new_snow_albedo_supplied=False,
                 veglib_fcan=False, veglib_photo=False,
                 blowing_snow=False, vegparam_lai=False,
                 vegparam_fcan=False, vegparam_albedo=False,
                 carbon=False, lakes=False):

        # Soil Params
        self.soil_param = {'run_cell': 'N/A',
                           'gridcell': 'N/A',
                           'lats': 'degrees N',
                           'lons': 'degrees E',
                           'infilt': 'mm d-1',
                           'Ds': 'fraction',
                           'Dsmax': 'mm d-1',
                           'Ws': 'fraction',
                           'c': 'N/A',
                           'expt': 'N/A',
                           'Ksat': 'mm- d-1',
                           'phi_s': 'mm mm-1',
                           'init_moist': 'mm',
                           'elev': 'm',
                           'depth': 'm',
                           'avg_T': 'C',
                           'dp': 'm',
                           'bubble': 'cm',
                           'quartz': 'fraction',
                           'bulk_density': 'kg m-3',
                           'soil_density': 'kg m-3',
                           'off_gmt': 'h',
                           'Wcr_FRACT': 'fraction',
                           'Wpwp_FRACT': 'fraction',
                           'rough': 'm',
                           'snow_rough': 'm',
                           'annual_prec': 'mm',
                           'resid_moist': 'fraction',
                           'fs_active': 'binary'}
        if organic_fract:
            self.soil_param['organic'] = 'fraction'
            self.soil_param['bulk_dens_org'] = 'kg m-3'
            self.soil_param['soil_dens_org'] = 'kg m-3'
        if spatial_frost:
            self.soil_param['frost_slope'] = 'C'
        if spatial_snow:
            self.soil_param['max_snow_distrib_slope'] = 'm'
        if july_tavg_supplied:
            self.soil_param['July_Tavg'] = 'C'
        if new_snow_albedo_supplied:
            self.soil_param['new_snow_albedo'] = 'fraction'

        # Snow Band Params
        self.snow_param = {'cellnum': 'N/A',
                           'AreaFract': 'fraction',
                           'elevation': 'm',
                           'Pfactor': 'fraction'}

        # Veg Library
        self.veglib = {'Veg_class': 'N/A',
                       'lib_overstory': 'N/A',
                       'lib_rarc': 's m-1',
                       'lib_rmin': 's m-1',
                       'lib_LAI': 'm2 m-2',
                       'lib_albedo': 'fraction',
                       'lib_veg_rough': 'm',
                       'lib_displacement': 'm',
                       'lib_wind_h': 'm',
                       'lib_RGL': 'W m-2',
                       'lib_rad_atten': 'fraction',
                       'lib_wind_atten': 'fraction',
                       'lib_trunk_ratio': 'fraction',
                       'lib_comment': 'N/A'}
        if veglib_fcan:
            self.veglib['lib_fcanopy'] = 'fraction'
        if veglib_photo:
            self.veglib['lib_Ctype'] = '0 or 1'
            self.veglib['lib_MaxCarboxRate'] = 'mol CO2 m-2 s-1'
            self.veglib['lib_MaxE_or_CO2Spec'] = 'mol CO2 m-2 s-1'
            self.veglib['lib_LUE'] = 'mol CO2 (mol photons)-1'
            self.veglib['lib_Nscale'] = '0 or 1'
            self.veglib['lib_Wnpp_inhib'] = 'fraction'
            self.veglib['lib_NPPfactor_sat'] = 'fraction'

        # Veg Params
        self.veg_param = {'gridcell': 'N/A',
                          'Nveg': 'N/A',
                          'veg_class': 'N/A',
                          'Cv': 'fraction',
                          'root_depth': 'm',
                          'root_fract': 'fraction'}
        if blowing_snow:
            self.veg_param['sigma_slope'] = 'm'
            self.veg_param['lag_one'] = 'fraction'
            self.veg_param['fetch'] = 'm'
        if vegparam_lai:
            self.veg_param['LAI'] = 'm2 m-2'
        if vegparam_fcan:
            self.veg_param['fcanopy'] = 'fraction'
        if vegparam_albedo:
            self.veg_param['albedo'] = 'fraction'

        # Lake Params
        if lakes:
            self.lake_param = {'gridcell': 'N/A',
                               'lake_idx': 'N/A',
                               'numnod': 'N/A',
                               'mindepth': 'm',
                               'wfrac': 'fraction',
                               'depth_in': 'm',
                               'rpercent': 'fraction',
                               'basin_depth': 'm',
                               'basin_area': 'fraction'}

        # State Variables
        self.state = {'gridcell': 'N/A',
                      'Soil_moisture': 'mm',
                      'Soil_ice': 'mm',
                      'Canopy_water': 'mm',
                      'Snow_age': 'time steps',
                      'Snow_melt_state': '0 or 1',
                      'Snow_coverage': 'fraction',
                      'Snow_water_equivalent': 'mm',
                      'Snow_surf_temp': 'C',
                      'Snow_surf_water': 'mm',
                      'Snow_pack_temp': 'C',
                      'Snow_pack_water': 'mm',
                      'Snow_density': 'kg m-3',
                      'Snow_cold_content': 'J m-2',
                      'Snow_canopy': 'mm',
                      'Soil_node_temp': 'C'}
        if carbon:
            self.state['AnnualNPP'] = 'gC m-2'
            self.state['AnnualNPPPrev'] = 'gC m-2'
            self.state['CLitter'] = 'gC m-2'
            self.state['CInter'] = 'gC m-2'
            self.state['CSlow'] = 'gC m-2'
        if lakes:
            self.state['Lake_soil_moisture'] = 'mm'
            self.state['Lake_soil_ice'] = 'mm'
            if carbon:
                self.state['Lake_CLitter'] = 'gC m-2'
                self.state['Lake_CInter'] = 'gC m-2'
                self.state['Lake_CSlow'] = 'gC m-2'
            self.state['Lake_snow_age'] = 'time steps'
            self.state['Lake_snow_melt_state'] = '0 or 1'
            self.state['Lake_snow_coverage'] = 'fraction'
            self.state['Lake_snow_water_equivalent'] = 'mm'
            self.state['Lake_snow_surf_temp'] = 'C'
            self.state['Lake_snow_surf_water'] = 'mm'
            self.state['Lake_snow_pack_temp'] = 'C'
            self.state['Lake_snow_pack_water'] = 'mm'
            self.state['Lake_snow_density'] = 'kg m-3'
            self.state['Lake_snow_cold_content'] = 'J m-2'
            self.state['Lake_snow_canopy'] = 'mm'
            self.state['Lake_soil_node_temp'] = 'C'
            self.state['Lake_active_layers'] = 'N/A'
            self.state['Lake_layer_dz'] = 'm'
            self.state['Lake_surf_layer_dz'] = 'm'
            self.state['Lake_depth'] = 'm'
            self.state['Lake_layer_surf_area'] = 'm2'
            self.state['Lake_surf_area'] = 'm2'
            self.state['Lake_volume'] = 'm3'
            self.state['Lake_layer_temp'] = 'C'
            self.state['Lake_average_temp'] = 'C'
            self.state['Lake_ice_area_frac'] = 'fraction'
            self.state['Lake_ice_area_frac_new'] = 'fraction'
            self.state['Lake_ice_water_equivalent'] = 'mm'
            self.state['Lake_ice_height'] = 'm'
            self.state['Lake_ice_temp'] = 'C'
            self.state['Lake_ice_snow_water_equivalent'] = 'mm'
            self.state['Lake_ice_snow_surf_temp'] = 'C'
            self.state['Lake_ice_snow_pack_temp'] = 'C'
            self.state['Lake_ice_snow_cold_content'] = 'J m-2'
            self.state['Lake_ice_snow_surf_water'] = 'mm'
            self.state['Lake_ice_snow_pack_water'] = 'mm'
            self.state['Lake_ice_snow_albedo'] = 'fraction'
            self.state['Lake_ice_snow_depth'] = 'm'

# -------------------------------------------------------------------- #


# -------------------------------------------------------------------- #
def _run(args):
    """
    """
    nc_file = make_grid(grid_file=args.grid_file,
                        soil_file=args.soil_file,
                        snow_file=args.snow_file,
                        vegl_file=args.vegl_file,
                        veg_file=args.veg_file,
                        lake_file=args.lake_file,
                        state_file=args.state_file,
                        nc_file=args.out_file,
                        nc_state_file=args.out_state_file,
                        version_in=args.VIC_version,
                        grid_decimal=args.grid_decimal,
                        nlayers=args.nlayers,
                        snow_bands=args.snow_bands,
                        veg_classes=args.veg_classes,
                        max_roots=args.max_roots,
                        max_numnod=args.max_numnod,
                        soil_nodes=args.soil_nodes,
                        nfrost=args.nfrost,
                        cells=args.cells,
                        organic_fract=args.organic_fract,
                        spatial_frost=args.spatial_frost,
                        spatial_snow=args.spatial_snow,
                        july_tavg_supplied=args.july_tavg_supplied,
                        new_snow_albedo_supplied=args.new_snow_albedo_supplied,
                        veglib_fcan=args.veglib_fcan,
                        veglib_photo=args.veglib_photo,
                        blowing_snow=args.blowing_snow,
                        vegparam_lai=args.vegparam_lai,
                        vegparam_fcan=args.vegparam_fcan,
                        vegparam_albedo=args.vegparam_albedo,
                        lai_src=args.lai_src,
                        fcan_src=args.fcan_src,
                        alb_src=args.alb_src,
                        lake_profile=args.lake_profile)

    print('completed grid_params.main(), output file was: {0}'.format(nc_file))
# -------------------------------------------------------------------- #


# -------------------------------------------------------------------- #
def make_grid(grid_file, soil_file, snow_file, vegl_file, veg_file,
              lake_file, state_file, nc_file='params.nc',
              nc_state_file='state.nc', version_in='4.2',
              grid_decimal=4, nlayers=3, snow_bands=5, veg_classes=11,
              max_roots=3, max_numnod=10, soil_nodes=3, nfrost=1,
              cells=None, organic_fract=False, spatial_frost=False,
              spatial_snow=False, july_tavg_supplied=False,
              new_snow_albedo_supplied=False,
              veglib_fcan=False, veglib_photo=False,
              blowing_snow=False, vegparam_lai=False,
              vegparam_fcan=False, vegparam_albedo=False,
              lai_src='FROM_VEGLIB', fcan_src='FROM_DEFAULT',
              alb_src='FROM_VEGLIB', lake_profile=False, carbon=False):
    """
    Make grid uses routines from params.py to read standard vic format
    parameter and state files.  After the parameter and/or state files are
    read, the files are placed onto the target grid using nearest neighbor
    mapping.  If a land mask is present in the target grid it will be used
    to exclude areas in the ocean.  Finally, if the nc_file = 'any_string.nc',
    a netcdf file be written with the parameter data, if nc_file = False, the
    dictionary of grids is returned.  The same is true for nc_state_file.
    """
    print('making gridded parameters (and states) now...')

    if state_file and (not soil_file or not veg_file):
        raise ValueError('Cannot read/write state file without soil and '
                         'veg information')

    if nc_state_file and not state_file:
        raise ValueError('Cannot write netcdf state file without an input '
                         'ascii state file')

    soil_dict = soil(soil_file, c=Cols(nlayers=nlayers,
                     organic_fract=organic_fract,
                     spatial_frost=spatial_frost,
                     spatial_snow=spatial_snow,
                     july_tavg_supplied=july_tavg_supplied,
                     new_snow_albedo_supplied=new_snow_albedo_supplied))

    if cells is None:
        cells = len(soil_dict['gridcell'])

    if snow_file:
        snow_dict = snow(snow_file, soil_dict, c=Cols(snow_bands=snow_bands))
    else:
        snow_dict = False

    if vegl_file:
        veglib_dict, lib_bare_idx = veg_class(vegl_file,
                                              veglib_photo=veglib_photo,
                                              c=Cols(veglib_fcan=veglib_fcan,
                                                     veglib_photo=veglib_photo)
                                              )
        veg_classes = len(veglib_dict['Veg_class'])
    else:
        veglib_dict = False
        lib_bare_idx = None

    if veg_file:
        veg_dict = veg(veg_file, soil_dict, veg_classes,
                       max_roots, cells, blowing_snow,
                       vegparam_lai, vegparam_fcan,
                       vegparam_albedo, lai_src,
                       fcan_src, alb_src)
    else:
        veg_dict = False

    if lake_file:
        lake_dict = lake(lake_file, soil_dict, max_numnod,
                         cells, lake_profile)
    else:
        lake_dict = False

    if state_file:
        state_dict = state(state_file, soil_dict, veg_dict, snow_dict,
                           lake_dict, version_in, nlayers, snow_bands,
                           veg_classes, soil_nodes, nfrost, max_numnod,
                           cells, carbon)
    else:
        state_dict = False

    if grid_file:
        target_grid, target_attrs = read_netcdf(grid_file)
    else:
        target_grid, target_attrs = calc_grid(soil_dict['lats'],
                                              soil_dict['lons'],
                                              grid_decimal)

    grid_dict = grid_params(soil_dict, target_grid, snow_dict,
                            veglib_dict, veg_dict, lake_dict,
                            state_dict, version_in, veglib_fcan,
                            veglib_photo, lib_bare_idx,
                            blowing_snow, vegparam_lai,
                            vegparam_fcan, vegparam_albedo,
                            lai_src, fcan_src, alb_src)

    if nc_file:
        write_netcdf(nc_file, target_attrs, target_grid,
                     grid_dict['soil_dict'], grid_dict['snow_dict'],
                     grid_dict['veg_dict'], grid_dict['lake_dict'],
                     version_in, organic_fract, spatial_frost,
                     spatial_snow, july_tavg_supplied,
                     new_snow_albedo_supplied,
                     veglib_fcan, veglib_photo, blowing_snow,
                     vegparam_lai, vegparam_fcan, vegparam_albedo,
                     lai_src, fcan_src, alb_src, carbon)
        if nc_state_file:
            write_nc_state(nc_state_file, target_attrs, target_grid,
                           grid_dict['soil_dict'], grid_dict['snow_dict'],
                           grid_dict['veg_dict'], grid_dict['lake_dict'],
                           grid_dict['state_dict'], version_in,
                           organic_fract, spatial_frost,
                           spatial_snow, july_tavg_supplied,
                           new_snow_albedo_supplied,
                           veglib_fcan, veglib_photo, blowing_snow,
                           vegparam_lai, vegparam_fcan, vegparam_albedo,
                           lai_src, fcan_src, alb_src, carbon)
            return nc_file, nc_state_file
        else:
            return nc_file, None
    else:
        return grid_dict
# -------------------------------------------------------------------- #


# -------------------------------------------------------------------- #
def calc_grid(lats, lons, decimals=4):
    """ determine shape of regular grid from lons and lats"""

    print('Calculating grid size now...')

    target_grid = {}

    # get unique lats and lons
    ulons = np.sort(np.unique(lons.round(decimals=decimals)))
    print('found {0} unique lons'.format(len(ulons)))
    lon_step, lon_count = stats.mode(np.diff(ulons))

    ulats = np.sort(np.unique(lats.round(decimals=decimals)))
    print('found {0} unique lats'.format(len(ulats)))
    lat_step, lat_count = stats.mode(np.diff(ulats))

    # check that counts and steps make sense
    if lon_step != lat_step:
        warn('lon_step ({0}) and lat_step ({1}) do not '
             'match'.format(lon_step, lat_step))
    if lat_count / len(ulats) < 0.95:
        warn('lat_count of mode is less than 95% ({0}%) of'
             ' len(lats)'.format(lat_count / len(ulats)))
    if lon_count / len(ulons) < 0.95:
        warn('lon_count of mode is less than 95% ({0}%) of'
             ' len(lons)'.format(lon_count / len(ulons)))

    if lats.min() < -55 and lats.max() > 70:
        # assume global grid
        print('assuming grid is meant to be global...')
        target_grid[XVAR] = np.linspace(-180 + lon_step[0] / 2,
                                        180 - lon_step[0] / 2,
                                        360 / lon_step[0])
        target_grid[YVAR] = np.linspace(-90 + lat_step[0] / 2,
                                        90 - lat_step[0] / 2,
                                        180 / lat_step[0])
    else:
        target_grid[XVAR] = np.arange(lons.min(),
                                      lons.max() + lon_step[0],
                                      lon_step[0])
        target_grid[YVAR] = np.arange(lats.min(),
                                      lats.max() + lat_step[0],
                                      lat_step[0])

    y, x = latlon2yx(lats, lons, target_grid[YVAR],
                     target_grid[XVAR])

    mask = np.zeros((len(target_grid[YVAR]),
                     len(target_grid[XVAR])), dtype=int)

    mask[y, x] = 1

    target_grid['mask'] = mask

    target_attrs = {YVAR: {'long_name': 'latitude coordinate',
                           'units': 'degrees_north'},
                    XVAR: {'long_name': 'longitude coordinate',
                           'units': 'degrees_east'},
                    'mask': {'long_name': 'domain mask',
                             'comment': '0 indicates grid cell is not active'}
                    }

    print('Created a target grid based on the lats '
          'and lon in the soil parameter file')
    print('Grid Size: {0}'.format(mask.shape))

    return target_grid, target_attrs
# -------------------------------------------------------------------- #


# -------------------------------------------------------------------- #
# find x y coordinates
def latlon2yx(plats, plons, glats, glons):
    """find y x coordinates """
    # use astronomical conventions for longitude
    # (i.e. negative longitudes to the east of 0)
    if (glons.max() > 180):
        posinds = np.nonzero(glons > 180)
        glons[posinds] -= 360
        print('adjusted grid lon minimum ')

    if (plons.max() > 180):
        posinds = np.nonzero(plons > 180)
        plons[posinds] -= 360
        print('adjusted points lon minimum')

    if glons.ndim == 1 or glats.ndim == 1:
        print('creating 2d coordinate arrays')
        glats, glons = np.meshgrid(glats, glons, indexing='ij')

    combined = np.dstack(([glats.ravel(), glons.ravel()]))[0]
    points = list(np.vstack((np.array(plats), np.array(plons))).transpose())

    mytree = cKDTree(combined)
    dist, indexes = mytree.query(points, k=1)
    y, x = np.unravel_index(indexes, glons.shape)

    return y, x
# -------------------------------------------------------------------- #


# -------------------------------------------------------------------- #
def grid_params(soil_dict, target_grid, snow_dict, veglib_dict, veg_dict,
                lake_dict=None, state_dict=None, version_in='4.2',
                veglib_fcan=False, veglib_photo=False, lib_bare_idx=None,
                blowing_snow=False, vegparam_lai=False, vegparam_fcan=False,
                vegparam_albedo=False, lai_src='FROM_VEGLIB',
                fcan_src='FROM_DEFAULT', alb_src='FROM_VEGLIB'):
    """
    Reads the coordinate information from the soil_dict and target_grid and
    maps all input dictionaries to the target grid.  Returns a grid_dict with
    the mapped input dictionary data.
    """
    print('gridding params now...')

    yi, xi = latlon2yx(soil_dict['lats'], soil_dict['lons'],
                       target_grid[YVAR], target_grid[XVAR])

    in_dicts = {'soil_dict': soil_dict}
    out_dicts = OrderedDict()
    if snow_dict:
        in_dicts['snow_dict'] = snow_dict
    else:
        out_dicts['snow_dict'] = False
    if veg_dict:
        in_dicts['veg_dict'] = veg_dict
    else:
        out_dicts['veg_dict'] = False
    if lake_dict:
        in_dicts['lake_dict'] = lake_dict
    else:
        out_dicts['lake_dict'] = False
    if state_dict:
        in_dicts['state_dict'] = state_dict
    else:
        out_dicts['state_dict'] = False

    # get "unmasked" mask
    mask = target_grid['mask']

    ysize, xsize = target_grid['mask'].shape

    ymask, xmask = np.nonzero(mask != 1)

    print('{0} masked values'.format(len(ymask)))

    for name, mydict in in_dicts.items():
        out_dict = OrderedDict()

        for var in mydict:
            if mydict[var].dtype in [np.int, np.int64, np.int32]:
                fill_val = FILLVALUE_I
                dtype = np.int
            elif isinstance(mydict[var].dtype, np.str):
                fill_val = ''
                dtype = np.str
            else:
                fill_val = FILLVALUE_F
                dtype = np.float

            if mydict[var].ndim == 1:
                if var in ['dz_node', 'node_depth']:
                    soil_nodes = mydict[var].shape[0]
                    out_dict[var] = np.ma.zeros(soil_nodes,
                                                dtype=dtype)
                    out_dict[var] = mydict[var]
                else:
                    out_dict[var] = np.ma.zeros((ysize, xsize),
                                                dtype=dtype)
                    out_dict[var][yi, xi] = mydict[var]
                    out_dict[var][ymask, xmask] = fill_val

            elif mydict[var].ndim == 2:
                steps = mydict[var].shape[1]
                out_dict[var] = np.ma.zeros((steps, ysize, xsize),
                                            dtype=dtype)
                for i in pyrange(steps):
                    out_dict[var][i, yi, xi] = mydict[var][:, i]
                out_dict[var][:, ymask, xmask] = fill_val

            elif mydict[var].ndim == 3:
                j = mydict[var].shape[1]
                k = mydict[var].shape[2]
                out_dict[var] = np.ma.zeros((j, k, ysize, xsize),
                                            dtype=dtype)
                for jj in pyrange(j):
                    for kk in pyrange(k):
                        out_dict[var][jj, kk, yi, xi] = mydict[var][:, jj, kk]
                for y, x in pyzip(ymask, xmask):
                    out_dict[var][:, :, y, x] = fill_val

            elif mydict[var].ndim == 4:
                j = mydict[var].shape[1]
                k = mydict[var].shape[2]
                l = mydict[var].shape[3]
                out_dict[var] = np.ma.zeros((j, k, l, ysize, xsize),
                                            dtype=dtype)
                for jj in pyrange(j):
                    for kk in pyrange(k):
                        for ll in pyrange(l):
                            out_dict[var][jj, kk, ll, yi, xi] \
                                = mydict[var][:, jj, kk, ll]
                for y, x in pyzip(ymask, xmask):
                    out_dict[var][:, :, :, y, x] = fill_val

            elif mydict[var].ndim == 5:
                j = mydict[var].shape[1]
                k = mydict[var].shape[2]
                l = mydict[var].shape[3]
                m = mydict[var].shape[4]
                out_dict[var] = np.ma.zeros((j, k, l, m, ysize, xsize),
                                            dtype=dtype)
                for jj in pyrange(j):
                    for kk in pyrange(k):
                        for ll in pyrange(l):
                            for mm in pyrange(m):
                                out_dict[var][jj, kk, ll, mm, yi, xi] \
                                    = mydict[var][:, jj, kk, ll, mm]
                for y, x in pyzip(ymask, xmask):
                    out_dict[var][:, :, :, :, y, x] = fill_val

            out_dict[var] = np.ma.masked_values(out_dict[var], fill_val)

        out_dicts[name] = out_dict

    # Merge information from veglib and veg and transfer to veg_dict
    if veglib_dict and veg_dict:

        # Check for any missing Cv areas that will become bare soil
        var = 'Cv'
        bare = 1 - out_dicts['veg_dict'][var].sum(axis=0)
        bare[bare < 0.0] = 0.0
        fill_val = FILLVALUE_F
        dtype_str = 'np.float'

        # Determine the final number of veg classes, accounting for
        # potential new bare soil class, and determine that class's idx
        if lib_bare_idx is not None:
            # Bare soil class already exists at lib_bare_idx
            extra_class = 0
        else:
            # Bare soil class needs to be created
            extra_class = 1
            lib_bare_idx = out_dicts['veg_dict'][var].shape[0]
        nveg_classes = out_dicts['veg_dict'][var].shape[0] + extra_class

        # Transfer Cv info, accounting for additional bare soil areas
        shape = (nveg_classes, ) + out_dicts['veg_dict'][var].shape[1:]
        new = np.zeros(shape)
        if extra_class:
            new[:-1, :, :] = out_dicts['veg_dict'][var]
        else:
            new[:, :, :] = out_dicts['veg_dict'][var]
        new[lib_bare_idx, :, :] += bare
        # Ensure that Cvs sum to 1.0
        try:
            new /= new.sum(axis=0)
            new[:, ymask, xmask] = fill_val
        except ValueError:
            new[:, :, :] = fill_val
        out_dicts['veg_dict'][var] = new

        # Distribute the vegparam variables (geographically-varying)
        #   double root_depth(veg_class, root_zone, nj, ni) ;
        #   double root_fract(veg_class, root_zone, nj, ni) ;
        #   double LAI(veg_class, month, nj, ni) ;
        #   double fcan(veg_class, month, nj, ni) ;
        #   double albedo(veg_class, month, nj, ni) ;
        fill_val = FILLVALUE_F
        varnames = ['root_depth', 'root_fract']
        if vegparam_lai and lai_src == 'FROM_VEGPARAM':
            varnames.append('LAI')
        if vegparam_fcan and fcan_src == 'FROM_VEGPARAM':
            varnames.append('fcanopy')
        if vegparam_albedo and alb_src == 'FROM_VEGPARAM':
            varnames.append('albedo')
        for var in varnames:
            shape = (nveg_classes, ) + out_dicts['veg_dict'][var].shape[1:]
            new = np.full(shape, fill_val)
            if extra_class:
                new[:-1, :, :] = out_dicts['veg_dict'][var]
                new[-1, :, :] = bare_vegparam[var]
            else:
                new[:, :, :] = out_dicts['veg_dict'][var]
            out_dicts['veg_dict'][var] = np.ma.masked_values(new, fill_val)

        if blowing_snow:
            for var in ['sigma_slope', 'lag_one', 'fetch']:
                shape = (nveg_classes, ) + out_dicts['veg_dict'][var].shape[1:]
                new = np.full(shape, fill_val)
                if extra_class:
                    new[:-1, :, :] = out_dicts['veg_dict'][var]
                    new[-1, :, :] = bare_vegparam[var]
                else:
                    new[:, :, :] = out_dicts['veg_dict'][var]
                out_dicts['veg_dict'][var] \
                    = np.ma.masked_values(new, fill_val)

        # Distribute the veglib variables
        # 1st - the 1d vars
        #   double lib_overstory(veg_class) ;  --> (veg_class, nj, ni)
        varnames = ['overstory', 'rarc', 'rmin', 'wind_h', 'RGL', 'rad_atten',
                    'rad_atten', 'wind_atten', 'trunk_ratio']
        if veglib_photo:
            varnames.append('Ctype')
            varnames.append('MaxCarboxRate')
            varnames.append('MaxE_or_CO2Spec')
            varnames.append('LUE')
            varnames.append('Nscale')
            varnames.append('Wnpp_inhib')
            varnames.append('NPPfactor_sat')
        for var in varnames:
            lib_var = 'lib_{0}'.format(var)
            if var in ['Ctype', 'Nscale']:
                fill_val = FILLVALUE_I
                dtype_str = 'np.int'
            else:
                fill_val = FILLVALUE_F
                dtype_str = 'np.float'
            new = np.full((nveg_classes, ysize, xsize), fill_val,
                          dtype=dtype_str)
            if extra_class:
                new[:-1, yi, xi] = veglib_dict[lib_var][:, np.newaxis]
                new[-1, yi, xi] = bare_vegparam[var]
            else:
                new[:, yi, xi] = veglib_dict[lib_var][:, np.newaxis]
            new[:, ymask, xmask] = fill_val
            out_dicts['veg_dict'][var] = np.ma.masked_values(new, fill_val)

        # 2nd - the 2d vars
        fill_val = FILLVALUE_F
        varnames = ['veg_rough', 'displacement']
        if alb_src == 'FROM_VEGLIB':
            varnames = ['albedo'] + varnames
        if veglib_fcan and fcan_src == 'FROM_VEGLIB':
            varnames = ['fcanopy'] + varnames
        if lai_src == 'FROM_VEGLIB':
            varnames = ['LAI'] + varnames
        for var in varnames:
            lib_var = 'lib_{0}'.format(var)
            shape = (nveg_classes, veglib_dict[lib_var].shape[1],
                     ysize, xsize)
            new = np.full(shape, fill_val)
            if extra_class:
                new[:-1, :, yi, xi] = veglib_dict[lib_var][:, :, np.newaxis]
                new[-1, :, yi, xi] = bare_vegparam[var]
            else:
                new[:, :, yi, xi] = veglib_dict[lib_var][:, :, np.newaxis]
            for y, x in pyzip(ymask, xmask):
                new[:, :, y, x] = fill_val
            out_dicts['veg_dict'][var] = np.ma.masked_values(new, fill_val)

        # Finally, transfer veglib class descriptions (don't distribute)
        # This deviates from dimensions of other grid vars
        var = 'comment'
        lib_var = 'lib_{0}'.format(var)
        new = np.empty(nveg_classes, 'O')
        if extra_class:
            new[:-1] = veglib_dict['lib_comment']
            new[-1] = 'Bare Soil'
        else:
            new[:] = veglib_dict['lib_comment']
        out_dicts['veg_dict']['comment'] = new

    return out_dicts
# -------------------------------------------------------------------- #


# -------------------------------------------------------------------- #
#  Write output to netCDF
def write_netcdf(myfile, target_attrs, target_grid,
                 soil_grid=None, snow_grid=None, veg_grid=None,
                 lake_grid=None, version_in='4.2',
                 organic_fract=False, spatial_frost=False,
                 spatial_snow=False, july_tavg_supplied=False,
                 new_snow_albedo_supplied=False,
                 veglib_fcan=False, veglib_photo=False, blowing_snow=False,
                 vegparam_lai=False, vegparam_fcan=False,
                 vegparam_albedo=False, lai_src='FROM_VEGLIB',
                 fcan_src='FROM_DEFAULT', alb_src='FROM_VEGLIB',
                 carbon=False):
    """
    Write the gridded parameters to a netcdf4 file
    Will only write parameters that it is given
    Reads attributes from params.py and from targetAtters dictionary read from
    grid_file
    """
    f = Dataset(myfile, 'w', format='NETCDF4')

    # write attributes for netcdf
    f.description = 'VIC parameter file'
    f.history = 'Created: {0}\n'.format(tm.ctime(tm.time()))
    f.history += ' '.join(sys.argv) + '\n'
    f.source = sys.argv[0]  # prints the name of script used
    f.username = getuser()
    f.host = socket.gethostname()

    if lake_grid:
        lakes = True
    else:
        lakes = False

    unit = Units(organic_fract=organic_fract, spatial_frost=spatial_frost,
                 spatial_snow=spatial_snow,
                 july_tavg_supplied=july_tavg_supplied,
                 new_snow_albedo_supplied=new_snow_albedo_supplied,
                 veglib_fcan=veglib_fcan, veglib_photo=veglib_photo,
                 blowing_snow=blowing_snow,
                 vegparam_lai=vegparam_lai, vegparam_fcan=vegparam_fcan,
                 vegparam_albedo=vegparam_albedo, carbon=carbon, lakes=lakes)
    desc = Desc(organic_fract=organic_fract, spatial_frost=spatial_frost,
                spatial_snow=spatial_snow,
                july_tavg_supplied=july_tavg_supplied,
                new_snow_albedo_supplied=new_snow_albedo_supplied,
                veglib_fcan=veglib_fcan, veglib_photo=veglib_photo,
                blowing_snow=blowing_snow,
                vegparam_lai=vegparam_lai, vegparam_fcan=vegparam_fcan,
                vegparam_albedo=vegparam_albedo, carbon=carbon, lakes=lakes)

    # target grid
    # coordinates
    if target_grid[XVAR].ndim == 1:
        f.createDimension('lon', len(target_grid[XVAR]))
        f.createDimension('lat', len(target_grid[YVAR]))
        dims2 = ('lat', 'lon', )
        coordinates = None

        v = f.createVariable('lon', NC_DOUBLE, ('lon',))
        v[:] = target_grid[XVAR]
        v.units = 'degrees_east'
        v.long_name = "longitude of grid cell center"

        v = f.createVariable('lat', NC_DOUBLE, ('lat',))
        v[:] = target_grid[YVAR]
        v.units = 'degrees_north'
        v.long_name = "latitude of grid cell center"

    else:
        f.createDimension('ni', target_grid[XVAR].shape[0])
        f.createDimension('nj', target_grid[YVAR].shape[1])
        dims2 = ('nj', 'ni', )
        coordinates = "{0} {1}".format(XVAR, YVAR)

        v = f.createVariable(YVAR, NC_DOUBLE, dims2)
        v[:, :] = target_grid[YVAR]
        v.units = 'degrees_north'

        v = f.createVariable(XVAR, NC_DOUBLE, dims2)
        v[:, :] = target_grid[XVAR]
        v.units = 'degrees_east'

        # corners
        if ('xv' in target_grid) and ('yv' in target_grid):
            f.createDimension('nv4', 4)
            dims_corner = ('nv4', 'nj', 'ni', )

            v = f.createVariable('xv', NC_DOUBLE, dims_corner)
            v[:, :, :] = target_grid['xv']

            v = f.createVariable('yv', NC_DOUBLE, dims_corner)
            v[:, :, :] = target_grid['yv']

    # mask
    v = f.createVariable('mask', NC_INT, dims2)
    v[:, :] = target_grid['mask'].astype(np.int)
    v.long_name = 'land mask'
    if coordinates:
        v.coordinates = coordinates

    # set attributes
    for var in target_grid:
        for name, attr in target_attrs[var].items():
            try:
                setattr(v, name, attr)
            except:
                print('dont have units or description for {0}'.format(var))

    # Layers
    f.createDimension('nlayer', soil_grid['soil_density'].shape[0])
    layer_dims = ('nlayer', ) + dims2

    v = f.createVariable('layer', NC_INT, ('nlayer', ))
    v[:] = np.arange(1, soil_grid['soil_density'].shape[0] + 1)
    v.long_name = 'soil layer'

    # soil grid
    for var, data in soil_grid.items():
        print('writing var: {0} {1}'.format(var, data.shape))

        if data.ndim == 1:
            v = f.createVariable(var, NC_DOUBLE, ('nlayer', ),
                                 fill_value=FILLVALUE_F)
            v[:] = data

        elif data.ndim == 2:
            if var in ['gridcell', 'run_cell', 'fs_active']:
                v = f.createVariable(var, NC_INT, dims2,
                                     fill_value=FILLVALUE_I)
            else:
                v = f.createVariable(var, NC_DOUBLE, dims2,
                                     fill_value=FILLVALUE_F)
            v[:, :] = data

        elif data.ndim == 3:
            v = f.createVariable(var, NC_DOUBLE, layer_dims,
                                 fill_value=FILLVALUE_F)
            v[:, :, :] = data
        else:
            raise IOError('all soil vars should be 2 or 3 dimensions')

        # add attributes
        v.units = unit.soil_param[var]
        v.description = desc.soil_param[var]
        v.long_name = var
        if coordinates:
            v.coordinates = coordinates

    if snow_grid:
        try:
            del snow_grid['gridcell']
        except:
            pass

        f.createDimension('snow_band', snow_grid['AreaFract'].shape[0])
        snow_dims = ('snow_band', ) + dims2

        v = f.createVariable('snow_band', NC_INT, ('snow_band', ))
        v[:] = np.arange(1, snow_grid['AreaFract'].shape[0] + 1)
        v.long_name = 'snow band'

        for var, data in snow_grid.items():
            print('writing var: {0}'.format(var))

            if data.ndim == 2:
                v = f.createVariable(var, NC_DOUBLE, dims2,
                                     fill_value=FILLVALUE_F)
                v[:, :] = data
            elif data.ndim == 3:
                v = f.createVariable(var, NC_DOUBLE, snow_dims,
                                     fill_value=FILLVALUE_F)
                v[:, :, :] = data
            else:
                raise IOError('all snow vars should be 2 or 3 dimensions')

            v.units = unit.snow_param[var]
            v.description = desc.snow_param[var]
            if coordinates:
                v.coordinates = coordinates

    if veg_grid:
        try:
            del veg_grid['gridcell']
        except:
            pass

        f.createDimension('veg_class', veg_grid['Cv'].shape[0])
        f.createDimension('root_zone', veg_grid['root_depth'].shape[1])
        f.createDimension('month', MONTHS_PER_YEAR)

        v = f.createVariable('veg_class', NC_INT, ('veg_class', ))
        v[:] = np.arange(1, veg_grid['Cv'].shape[0] + 1)
        v.long_name = 'Vegetation Class'

        v = f.createVariable('veg_descr', np.dtype(str), ('veg_class', ))
        v[:] = veg_grid['comment']
        v.long_name = 'Vegetation Class Description'

        v = f.createVariable('root_zone', NC_INT, ('root_zone', ))
        v[:] = np.arange(1, veg_grid['root_depth'].shape[1] + 1)
        v.long_name = 'root zone'

        v = f.createVariable('month', NC_INT, ('month', ))
        v[:] = np.arange(1, 13)
        v.long_name = 'month of year'

        for var, data in veg_grid.items():
            if var != 'comment':
                print('writing var: {0} {1}'.format(var, data.shape))

                if veg_grid[var].ndim == 2:
                    if var == 'Nveg':
                        v = f.createVariable(var, NC_INT, dims2,
                                             fill_value=FILLVALUE_I)
                    else:
                        v = f.createVariable(var, NC_DOUBLE, dims2,
                                             fill_value=FILLVALUE_F)
                    v[:, :] = data

                elif veg_grid[var].ndim == 3:
                    mycoords = ('veg_class', ) + dims2
                    if var in ['overstory', 'Ctype', 'Nscale']:
                        v = f.createVariable(var, NC_INT, mycoords,
                                             fill_value=FILLVALUE_I)
                    else:
                        v = f.createVariable(var, NC_DOUBLE, mycoords,
                                             fill_value=FILLVALUE_F)
                    v[:, :, :] = data

                elif var in ['LAI', 'fcanopy', 'albedo', 'veg_rough',
                             'displacement']:
                    mycoords = ('veg_class', 'month') + dims2
                    v = f.createVariable(var, NC_DOUBLE, mycoords,
                                         fill_value=FILLVALUE_F)
                    v[:, :, :, :] = data

                elif veg_grid[var].ndim == 4:
                    mycoords = ('veg_class', 'root_zone', ) + dims2
                    v = f.createVariable(var, NC_DOUBLE, mycoords,
                                         fill_value=FILLVALUE_F)
                    v[:, :, :, :] = data

                else:
                    raise ValueError('only able to handle dimensions <=4')

                v.long_name = var
                try:
                    v.units = unit.veg_param[var]
                    v.description = desc.veg_param[var]
                except KeyError:
                    lib_var = 'lib_{0}'.format(var)
                    v.units = unit.veglib[lib_var]
                    v.description = desc.veglib[lib_var]

                if coordinates:
                    v.coordinates = coordinates

    if lake_grid:
        if 'gridcell' in lake_grid:
            del lake_grid['gridcell']

        f.createDimension('lake_node', lake_grid['basin_depth'].shape[0])

        v = f.createVariable('lake_node', NC_INT, ('lake_node', ))
        v[:] = np.arange(1, lake_grid['basin_depth'].shape[0] + 1)
        v.long_name = 'lake basin node'

        for var, data in lake_grid.items():
            print('writing var: {0} {1}'.format(var, data.shape))

            if lake_grid[var].ndim == 2:
                if var in ['lake_idx', 'numnod']:
                    v = f.createVariable(var, NC_INT, dims2,
                                         fill_value=FILLVALUE_I)
                else:
                    v = f.createVariable(var, NC_DOUBLE, dims2,
                                         fill_value=FILLVALUE_F)
                v[:, :] = data

            elif lake_grid[var].ndim == 3:
                mycoords = ('lake_node', ) + dims2
                v = f.createVariable(var, NC_DOUBLE, mycoords,
                                     fill_value=FILLVALUE_F)
                v[:, :, :] = data

            else:
                raise ValueError('only able to handle dimensions <=3')

            v.long_name = var
            v.units = unit.lake_param[var]
            v.description = desc.lake_param[var]

            if coordinates:
                v.coordinates = coordinates

    f.close()

    return
# -------------------------------------------------------------------- #


# -------------------------------------------------------------------- #
#  Write state to netCDF
def write_nc_state(myfile, target_attrs, target_grid,
                   soil_grid=None, snow_grid=None, veg_grid=None,
                   lake_grid=None, state_grid=None, version_in='4.2',
                   organic_fract=False, spatial_frost=False,
                   spatial_snow=False, july_tavg_supplied=False,
                   new_snow_albedo_supplied=False,
                   veglib_fcan=False, veglib_photo=False, blowing_snow=False,
                   vegparam_lai=False, vegparam_fcan=False,
                   vegparam_albedo=False, lai_src='FROM_VEGLIB',
                   fcan_src='FROM_DEFAULT', alb_src='FROM_VEGLIB',
                   carbon=False):
    """
    Write the gridded state variables to a netcdf4 file
    Will only write state variables that it is given
    Reads attributes from params.py and from targetAtters dictionary read from
    grid_file
    """
    f = Dataset(myfile, 'w', format='NETCDF4')

    # write attributes for netcdf
    f.description = 'VIC parameter file'
    f.history = 'Created: {0}\n'.format(tm.ctime(tm.time()))
    f.history += ' '.join(sys.argv) + '\n'
    f.source = sys.argv[0]  # prints the name of script used
    f.username = getuser()
    f.host = socket.gethostname()

    if lake_grid:
        lakes = True
    else:
        lakes = False

    unit = Units(organic_fract=organic_fract, spatial_frost=spatial_frost,
                 spatial_snow=spatial_snow,
                 july_tavg_supplied=july_tavg_supplied,
                 new_snow_albedo_supplied=new_snow_albedo_supplied,
                 veglib_fcan=veglib_fcan, veglib_photo=veglib_photo,
                 blowing_snow=blowing_snow,
                 vegparam_lai=vegparam_lai, vegparam_fcan=vegparam_fcan,
                 vegparam_albedo=vegparam_albedo, carbon=carbon, lakes=lakes)
    desc = Desc(organic_fract=organic_fract, spatial_frost=spatial_frost,
                spatial_snow=spatial_snow,
                july_tavg_supplied=july_tavg_supplied,
                new_snow_albedo_supplied=new_snow_albedo_supplied,
                veglib_fcan=veglib_fcan, veglib_photo=veglib_photo,
                blowing_snow=blowing_snow,
                vegparam_lai=vegparam_lai, vegparam_fcan=vegparam_fcan,
                vegparam_albedo=vegparam_albedo, carbon=carbon, lakes=lakes)

    # target grid
    # coordinates
    if target_grid[XVAR].ndim == 1:
        f.createDimension('lon', len(target_grid[XVAR]))
        f.createDimension('lat', len(target_grid[YVAR]))
        dims2 = ('lat', 'lon', )
        coordinates = None

        v = f.createVariable('lon', NC_DOUBLE, ('lon',))
        v[:] = target_grid[XVAR]
        v.units = 'degrees_east'
        v.long_name = "longitude of grid cell center"

        v = f.createVariable('lat', NC_DOUBLE, ('lat',))
        v[:] = target_grid[YVAR]
        v.units = 'degrees_north'
        v.long_name = "latitude of grid cell center"

    else:
        f.createDimension('ni', target_grid[XVAR].shape[0])
        f.createDimension('nj', target_grid[YVAR].shape[1])
        dims2 = ('nj', 'ni', )
        coordinates = "{0} {1}".format(XVAR, YVAR)

        v = f.createVariable(XVAR, NC_DOUBLE, dims2)
        v[:, :] = target_grid[XVAR]
        v.units = 'degrees_east'

        v = f.createVariable(YVAR, NC_DOUBLE, dims2)
        v[:, :] = target_grid[YVAR]
        v.units = 'degrees_north'

        # corners
        if ('xv' in target_grid) and ('yv' in target_grid):
            f.createDimension('nv4', 4)
            dims_corner = ('nv4', 'nj', 'ni', )

            v = f.createVariable('xv', NC_DOUBLE, dims_corner)
            v[:, :, :] = target_grid['xv']

            v = f.createVariable('yv', NC_DOUBLE, dims_corner)
            v[:, :, :] = target_grid['yv']

    # mask
    v = f.createVariable('mask', NC_DOUBLE, dims2)
    v[:, :] = target_grid['mask']
    v.long_name = 'land mask'
    if coordinates:
        v.coordinates = coordinates

    # set attributes
    for var in target_grid:
        for name, attr in target_attrs[var].items():
            try:
                setattr(v, name, attr)
            except:
                print('dont have units or description for {0}'.format(var))

    # Dimensions
    f.createDimension('veg_class', veg_grid['Cv'].shape[0])
    if snow_grid:
        nbands = snow_grid['AreaFract'].shape[0]
    else:
        nbands = 1
    f.createDimension('snow_band', nbands)
    f.createDimension('nlayer', soil_grid['soil_density'].shape[0])
    f.createDimension('frost_area', state_grid['Soil_ice'].shape[3])
    f.createDimension('soil_node', state_grid['dz_node'].shape[0])
    if lake_grid:
        f.createDimension('lake_node', lake_grid['basin_depth'].shape[0])

    # Coordinate variables
    v = f.createVariable('veg_class', NC_INT, ('veg_class', ))
    v[:] = np.arange(1, veg_grid['Cv'].shape[0] + 1)
    v.long_name = 'Vegetation Class'

    v = f.createVariable('veg_descr', np.dtype(str), ('veg_class', ))
    v[:] = veg_grid['comment']
    v.long_name = 'Vegetation Class Description'

    v = f.createVariable('snow_band', NC_INT, ('snow_band', ))
    v[:] = np.arange(1, nbands + 1)
    v.long_name = 'snow band'

    v = f.createVariable('layer', NC_INT, ('nlayer', ))
    v[:] = np.arange(1, soil_grid['soil_density'].shape[0] + 1)
    v.long_name = 'soil layer'

    v = f.createVariable('frost_area', NC_INT, ('frost_area', ))
    v[:] = np.arange(1, state_grid['Soil_ice'].shape[3] + 1)
    v.long_name = 'node of spatial frost distribution'

    v = f.createVariable('dz_node', NC_INT, ('soil_node', ))
    v[:] = state_grid['dz_node']
    v.long_name = 'soil temperature node thickness'

    v = f.createVariable('node_depth', NC_INT, ('soil_node', ))
    v[:] = state_grid['node_depth']
    v.long_name = 'soil temperature node center depth'

    if lake_grid:
        v = f.createVariable('lake_node', NC_INT, ('lake_node', ))
        v[:] = np.arange(1, lake_grid['basin_depth'].shape[0] + 1)
        v.long_name = 'lake basin node'

    # Soil variables
    v = f.createVariable('run_cell', NC_INT, dims2, fill_value=FILLVALUE_I)
    v[:] = soil_grid['run_cell']
    v.long_name = 'run_cell'
    v.units = unit.soil_param['run_cell']
    v.description = desc.soil_param['run_cell']
    for var in ['lats', 'lons']:
        v = f.createVariable(var, NC_DOUBLE, dims2, fill_value=FILLVALUE_F)
        v[:] = soil_grid[var]
        if var == 'lats':
            v.long_name = 'latitude of grid cell center'
        elif var == 'lons':
            v.long_name = 'longitude of grid cell center'
        v.units = unit.soil_param[var]
        v.description = desc.soil_param[var]

    # State variables
    for var, data in state_grid.items():
        print('writing var: {0} {1}'.format(var, data.shape))

        if state_grid[var].ndim == 2:
            if var in ['Lake_snow_age', 'Lake_snow_melt_state',
                       'Lake_active_layers']:
                v = f.createVariable(var, NC_INT, dims2,
                                     fill_value=FILLVALUE_I)
            else:
                v = f.createVariable(var, NC_DOUBLE, dims2,
                                     fill_value=FILLVALUE_F)
            v[:] = data

        elif state_grid[var].ndim == 3:
            if var == 'Lake_soil_moisture':
                mycoords = ('nlayer', ) + dims2
            elif var == 'Lake_soil_node_temp':
                mycoords = ('soil_node', ) + dims2
            elif var in ['Lake_layer_surf_area', 'Lake_layer_temp']:
                mycoords = ('lake_node', ) + dims2
            else:
                raise ValueError('only Lake_soil_moisture, '
                                 'lake_soil_node_temp, and '
                                 'Lake_layer_surf_area are allowed to have '
                                 '3 dimensions')
            v = f.createVariable(var, NC_DOUBLE, mycoords,
                                 fill_value=FILLVALUE_F)
            v[:] = data

        elif state_grid[var].ndim == 4:
            if var == 'Lake_soil_ice':
                mycoords = ('nlayer', 'frost_area', ) + dims2
            else:
                mycoords = ('veg_class', 'snow_band', ) + dims2
            if var in ['Snow_age', 'Snow_melt_state']:
                v = f.createVariable(var, NC_INT, mycoords,
                                     fill_value=FILLVALUE_I)
            else:
                v = f.createVariable(var, NC_DOUBLE, mycoords,
                                     fill_value=FILLVALUE_F)
            v[:] = data

        elif state_grid[var].ndim == 5:
            if var == 'Soil_moisture':
                mycoords = ('veg_class', 'snow_band', 'nlayer', ) + dims2
            elif var == 'Soil_node_temp':
                mycoords = ('veg_class', 'snow_band', 'soil_node', ) + dims2
            else:
                raise ValueError('only Soil_moisture and Soil_node_temp '
                                 'are allowed to have 5 dimensions')
            v = f.createVariable(var, NC_DOUBLE, mycoords,
                                 fill_value=FILLVALUE_F)
            v[:] = data

        elif state_grid[var].ndim == 6:
            mycoords = ('veg_class', 'snow_band', 'nlayer',
                        'frost_area', ) + dims2
            v = f.createVariable(var, NC_DOUBLE, mycoords,
                                 fill_value=FILLVALUE_F)
            v[:] = data
        elif var in ['dz_node', 'node_depth']:
            # dz_node and node_depth already created earlier
            # as dimension variables
            continue
        else:
            raise ValueError('only able to handle dimensions <= 6')

        v.long_name = var
        v.units = unit.state[var]
        v.description = desc.state[var]

        if coordinates:
            v.coordinates = coordinates

    f.close()

    return
# -------------------------------------------------------------------- #


# -------------------------------------------------------------------- #
def soil(in_file, c=Cols(nlayers=3, organic_fract=False,
                         spatial_frost=False, spatial_snow=False,
                         july_tavg_supplied=False,
                         new_snow_albedo_supplied=False)):
    """
    Load the entire soil file into a dictionary of numpy arrays.
    Also reorders data to match gridcell order of soil file.
    """
    print('reading {0}'.format(in_file))
    data = np.loadtxt(in_file)

    soil_dict = OrderedDict()
    for var, columns in c.soil_param.items():
        if var in ['gridcell', 'run_cell', 'fs_active']:
            soil_dict[var] = np.squeeze(data[:, columns]).astype(int)
        else:
            soil_dict[var] = np.squeeze(data[:, columns])

    unique_grid_cells, inds = np.unique(soil_dict['gridcell'],
                                        return_index=True)
    if len(unique_grid_cells) != len(soil_dict['gridcell']):
        warn('found duplicate grid cells in soil file')
        for key, val in soil_dict.items():
            soil_dict[key] = val[inds]

    return soil_dict
# -------------------------------------------------------------------- #


# -------------------------------------------------------------------- #
def snow(snow_file, soil_dict, c=Cols(snow_bands=5)):
    """
    Load the entire snow file into a dictionary of numpy arrays.
    Also reorders data to match gridcell order of soil file.
    """

    print('reading {0}'.format(snow_file))

    data = np.loadtxt(snow_file)

    snow_dict = OrderedDict()
    for var in c.snow_param:
        snow_dict[var] = data[:, c.snow_param[var]]

    # Make gridcell order match that of soil_dict
    cell_nums = snow_dict['cellnum'].astype(np.int)
    indexes = np.zeros_like(soil_dict['gridcell'], dtype=np.int)
    for i, sn in enumerate(soil_dict['gridcell'].astype(np.int)):
        try:
            indexes[i] = np.nonzero(cell_nums == sn)[0]
            last = indexes[i]
        except IndexError:
            warn('grid cell %d not found, using last known snowband' % sn)
            indexes[i] = last

    for var in snow_dict:
        snow_dict[var] = np.squeeze(snow_dict[var][indexes])

    return snow_dict
# -------------------------------------------------------------------- #


# -------------------------------------------------------------------- #
def veg_class(vegl_file, veglib_photo=False,
              c=Cols(veglib_fcan=False, veglib_photo=False)):
    """
    Load the entire vegetation library file into a dictionary of lists.
    """

    print('reading {0}'.format(vegl_file))

    data = []
    sep = ' '
    lib_bare_idx = None
    row = 0
    with open(vegl_file, 'r') as f:
        for line in f:
            words = line.split()
            if row == 0:
                col_desc = len(words) - 1
            elif line.startswith('#'):
                continue  # skip additional lines with comments
            else:
                data.append([])
                for col in np.arange(0, col_desc):
                    data[row - 1][:] = words[:col_desc]
                    data[row - 1].append(sep.join(words[col_desc:]))
                if veglib_photo:
                    if data[row - 1][c.veglib['lib_Ctype']] == 'C3':
                        data[row - 1][c.veglib['lib_Ctype']] = 0
                    elif data[row - 1][c.veglib['lib_Ctype']] == 'C4':
                        data[row - 1][c.veglib['lib_Ctype']] = 1
                if re.match('(bare|barren|unvegetated)',
                            sep.join(words[col_desc:]), re.I):
                    lib_bare_idx = row - 1
            row += 1

    veglib_dict = OrderedDict()
    data = np.array(data)
    for var in c.veglib:
        veglib_dict[var] = np.squeeze(data[..., c.veglib[var]])
    return veglib_dict, lib_bare_idx
# -------------------------------------------------------------------- #


# -------------------------------------------------------------------- #
def veg(veg_file, soil_dict, veg_classes=11, max_roots=3,
        cells=None, blowing_snow=False, vegparam_lai=False,
        vegparam_fcan=False, vegparam_albedo=False,
        lai_src='FROM_VEGLIB', fcan_src='FROM_DEFAULT',
        alb_src='FROM_VEGLIB'):
    """
    Read the vegetation file from vegFile.  Assumes max length for rootzones
    and vegclasses.  Also reorders data to match gridcell order of soil file.
    """

    print('reading {0}'.format(veg_file))

    with open(veg_file) as f:
        lines = f.readlines()

    if cells is None:
        cells = len(lines)

    gridcel = np.zeros(cells, dtype=np.int)
    nveg = np.zeros(cells, dtype=np.int)
    cv = np.zeros((cells, veg_classes))
    root_depth = np.zeros((cells, veg_classes, max_roots))
    root_fract = np.zeros((cells, veg_classes, max_roots))
    if blowing_snow:
        sigma_slope = np.zeros((cells, veg_classes))
        lag_one = np.zeros((cells, veg_classes))
        fetch = np.zeros((cells, veg_classes))
    lfactor = 1
    if vegparam_lai:
        lfactor += 1
        lai = np.zeros((cells, veg_classes, MONTHS_PER_YEAR))
    if vegparam_fcan:
        lfactor += 1
        fcan = np.zeros((cells, veg_classes, MONTHS_PER_YEAR))
    if vegparam_albedo:
        lfactor += 1
        albedo = np.zeros((cells, veg_classes, MONTHS_PER_YEAR))

    row = 0
    cell = 0
    while row < len(lines):
        line = lines[row].strip('\n').split(' ')
        gridcel[cell], nveg[cell] = np.array(line).astype(int)
        numrows = nveg[cell] * lfactor + row + 1
        row += 1

        while row < numrows:
            lines[row] = lines[row].strip()
            line = lines[row].strip('\n').split(' ')
            temp = np.array(line).astype(float)
            vind = int(temp[0]) - 1
            cv[cell, vind] = temp[1]

            tmp = 1 + max_roots * 2
            root_depth[cell, vind, :] = temp[2:tmp:2]
            root_fract[cell, vind, :] = temp[3:1+tmp:2]
            tmp += 1

            if blowing_snow:
                sigma_slope[cell, vind] = temp[tmp]
                lag_one[cell, vind] = temp[1+tmp]
                fetch[cell, vind] = temp[2+tmp]
                tmp += 2

            row += 1

            if vegparam_lai:
                lines[row] = lines[row].strip()
                line = lines[row].strip('\n').split(' ')
                lai[cell, vind, :] = np.array(line, dtype=np.float)
                row += 1
            if vegparam_fcan:
                lines[row] = lines[row].strip()
                line = lines[row].strip('\n').split(' ')
                fcan[cell, vind, :] = np.array(line, dtype=np.float)
                row += 1
            if vegparam_albedo:
                lines[row] = lines[row].strip()
                line = lines[row].strip('\n').split(' ')
                albedo[cell, vind, :] = np.array(line, dtype=np.float)
                row += 1
        cell += 1
    veg_dict = OrderedDict()
    veg_dict['gridcell'] = gridcel[:cell]
    veg_dict['Nveg'] = nveg[:cell]
    veg_dict['Cv'] = cv[:cell, :]
    veg_dict['root_depth'] = root_depth[:cell, :, :]
    veg_dict['root_fract'] = root_fract[:cell, :, :]

    if blowing_snow:
        veg_dict['sigma_slope'] = sigma_slope[:cell, :]
        veg_dict['lag_one'] = lag_one[:cell, :]
        veg_dict['fetch'] = fetch[:cell, :]

    if vegparam_lai and lai_src == 'FROM_VEGPARAM':
        veg_dict['LAI'] = lai[:cell, :, :]

    if vegparam_fcan and fcan_src == 'FROM_VEGPARAM':
        veg_dict['fcanopy'] = fcan[:cell, :, :]

    if vegparam_albedo and alb_src == 'FROM_VEGPARAM':
        veg_dict['albedo'] = albedo[:cell, :, :]

    # Make gridcell order match that of soil_dict
    inds = []
    for sn in soil_dict['gridcell']:
        inds.append(np.nonzero(veg_dict['gridcell'] == sn))

    new_veg_dict = OrderedDict()
    for var in veg_dict:
        new_veg_dict[var] = np.squeeze([veg_dict[var][i] for i in inds])

    return new_veg_dict
# -------------------------------------------------------------------- #


# -------------------------------------------------------------------- #
def lake(lake_file, soil_dict, max_numnod=10,
         cells=None, lake_profile=False):
    """
    Read the lake file from lakeFile.  Assumes max length for depth-area
    relationship.  Also reorders data to match gridcell order of soil file.
    """

    print('reading {0}'.format(lake_file))

    with open(lake_file) as f:
        lines = f.readlines()

    if cells is None:
        cells = len(lines)

    gridcel = np.zeros(cells, dtype=np.int)
    lake_idx = np.zeros(cells, dtype=np.int)
    numnod = np.zeros(cells, dtype=np.int)
    mindepth = np.zeros(cells)
    wfrac = np.zeros(cells)
    depth_in = np.zeros(cells)
    rpercent = np.zeros(cells)
    if lake_profile:
        basin_depth = np.zeros((cells, max_numnod))
        basin_area = np.zeros((cells, max_numnod))
    else:
        basin_depth = np.zeros(cells)
        basin_area = np.zeros(cells)

    row = 0
    cell = 0
    while row < len(lines):
        line = lines[row].strip('\n').split(' ')
        gridcel[cell], lake_idx[cell], numnod[cell] = np.array(line[0:3],
                                                               dtype=np.int)
        temp = np.array(line, dtype=np.float)
        mindepth[cell] = temp[3]
        wfrac[cell] = temp[4]
        depth_in[cell] = temp[5]
        rpercent[cell] = temp[6]
        numrows = row + 1
        if lake_idx[cell] >= 0:
            numrows += 1
        row += 1

        while row < numrows:
            lines[row] = lines[row].strip()
            line = lines[row].strip('\n').split(' ')
            temp = np.array(line, dtype=np.float)

            if lake_profile:
                rind = len(temp) / 2
                basin_depth[cell, :rind] = temp[0::2]
                basin_area[cell, :rind] = temp[1::2]
            else:
                basin_depth[cell] = temp[0]
                basin_area[cell] = temp[1]

            row += 1
        cell += 1

    lake_dict = OrderedDict()
    lake_dict['gridcell'] = gridcel[:cell]
    lake_dict['lake_idx'] = lake_idx[:cell]
    lake_dict['numnod'] = numnod[:cell]
    lake_dict['mindepth'] = mindepth[:cell]
    lake_dict['wfrac'] = wfrac[:cell]
    lake_dict['depth_in'] = depth_in[:cell]
    lake_dict['rpercent'] = rpercent[:cell]
    if lake_profile:
        lake_dict['basin_depth'] = basin_depth[:cell, :]
        lake_dict['basin_area'] = basin_area[:cell, :]
    else:
        lake_dict['basin_depth'] = basin_depth[:cell]
        lake_dict['basin_area'] = basin_area[:cell]

    # Make gridcell order match that of soil_dict
    inds = []
    for sn in soil_dict['gridcell']:
        inds.append(np.nonzero(lake_dict['gridcell'] == sn))

    new_lake_dict = OrderedDict()
    for var in lake_dict:
        new_lake_dict[var] = np.squeeze([lake_dict[var][i] for i in inds])

    return new_lake_dict
# -------------------------------------------------------------------- #


# -------------------------------------------------------------------- #
def state(state_file, soil_dict, veg_dict, snow_dict, lake_dict,
          version_in='4.2', nlayers=3, snow_bands=5, veg_classes=11,
          soil_nodes=3, nfrost=1, max_numnod=10, cells=None, carbon=False):
    """
    Read the model state variables from state_file.  Also reorders data to
    match gridcell order of soil file.
    """

    veg_classes_state = veg_classes + 1
    if not lake_dict:
        lakes = True
    else:
        lakes = False

    d = Desc(carbon=carbon, lakes=lakes)

    print('reading {0}'.format(state_file))

    with open(state_file) as f:
        lines = f.readlines()

    nveg_state = np.zeros(cells, dtype='int')
    nbands_state = np.zeros(cells, dtype='int')
    state_dict = OrderedDict()
    # use same keys and same order as d.state
    for var, tmp in d.state.items():
        if var == 'gridcell':
            state_dict[var] = np.zeros(cells, dtype='int')
        elif var in ['dz_node', 'node_depth']:
            state_dict[var] = np.zeros((soil_nodes))
        elif var == 'Soil_moisture':
            state_dict[var] = np.zeros((cells, veg_classes_state,
                                        snow_bands, nlayers))
        elif var == 'Soil_ice':
            state_dict[var] = np.zeros((cells, veg_classes_state,
                                        snow_bands, nlayers, nfrost))
        elif var in ['Canopy_water', 'AnnualNPP', 'AnnualNPPPrev',
                     'CLitter', 'CInter', 'CSlow', 'Snow_coverage',
                     'Snow_water_equivalent', 'Snow_surf_temp',
                     'Snow_surf_water', 'Snow_pack_temp', 'Snow_pack_water',
                     'Snow_density', 'Snow_cold_content', 'Snow_canopy']:
            state_dict[var] = np.zeros((cells, veg_classes_state, snow_bands))
        elif var in ['Snow_age', 'Snow_melt_state']:
            state_dict[var] = np.zeros((cells, veg_classes_state,
                                        snow_bands), dtype='int')
        elif var == 'Soil_node_temp':
            state_dict[var] = np.zeros((cells, veg_classes_state,
                                        snow_bands, soil_nodes))
        elif var == 'Lake_soil_moisture':
            state_dict[var] = np.zeros((cells, nlayers))
        elif var == 'Lake_soil_ice':
            state_dict[var] = np.zeros((cells, nlayers, nfrost))
        elif var in ['Lake_snow_age', 'Lake_snow_melt_state',
                     'Lake_active_layers']:
            state_dict[var] = np.zeros(cells, dtype='int')
        elif var in ['Lake_layer_surf_area', 'Lake_layer_temp']:
            state_dict[var] = np.zeros((cells, max_numnod), dtype='int')
        elif var == 'Lake_soil_node_temp':
            state_dict[var] = np.zeros((cells, soil_nodes))
        else:
            state_dict[var] = np.zeros((cells))

    line = lines[0].strip('\n').split(' ')
    stateyear, statemonth, stateday = np.array(line).astype(int)
    line = lines[1].strip('\n').split(' ')
    nlayers_state, nnodes_state = np.array(line).astype(int)
    if nlayers_state != nlayers:
        raise ValueError('nlayers in state file != user-specified nlayers')
    if nnodes_state != soil_nodes:
        raise ValueError('soil_nodes in state file != user-specified '
                         'soil_nodes')

    # Compute bare soil fraction from vegparam
    bare = 1 - veg_dict['Cv'].sum(axis=0)
    bare[bare < 0.0] = 0.0

    # Continue parsing state file
    row = 2
    cell = 0
    while row < len(lines):
        tmp = re.sub(r'  ', r' ', lines[row])
        tmp2 = re.sub(' $', r'', tmp)
        line = tmp2.strip('\n').split(' ')
        temp = np.array(line).astype(float)
        state_dict['gridcell'][cell] = int(temp[0])
        nveg_state[cell] = int(temp[1])

        # Compute expected number of veg tiles from vegparam file
        veg_classes_present = []
        for iveg in range(veg_classes):
            if veg_dict['Cv'][cell][iveg] > 0:
                veg_classes_present.append(iveg)
        if bare[cell] > 0:
            veg_classes_present.append(veg_classes_state - 1)
            nveg_state[cell] += 1
        nveg_expected = len(veg_classes_present)

        # Make sure state file has correct number of veg tiles
        if nveg_state[cell] != nveg_expected:
            raise ValueError('nveg in state file != nveg expeected from '
                             'veg_param file (including bare tile if '
                             'appropriate)')

        # Compute expected number of snow bands from snowband file
        nbands_state[cell] = int(temp[2])
        bands_present = []
        for iband in range(snow_bands):
            if version_in not in ['4.0.6', '4.0.7', '4.1.0'] \
                   or snow_dict['area'][cell][iband] > 0:
                bands_present.append(iband)
        nbands_expected = len(bands_present)

        # Make sure state file has correct number of snow bands
        if nbands_state[cell] != nbands_expected:
            raise ValueError('nbands in state file != nbands expected '
                             'based on snow bands file')

        # Continue parsing state file
        if cell == 0:
            for i in range(0, soil_nodes):
                state_dict['dz_node'][i] = temp[i + 3]
            for i in range(0, soil_nodes):
                state_dict['node_depth'][i] = temp[i + 3 + soil_nodes]
        numrows = nveg_state[cell] * nbands_state[cell] + row + 1
        row += 1

        while row < numrows:
            lines[row] = lines[row].strip()
            line = lines[row].strip('\n').split(' ')
            temp = np.array(line).astype(float)
            iveg = int(temp[0])
            iband = int(temp[1])
            veg_class = veg_classes_present[iveg]
            band = bands_present[iband]

            tmp = 2
            state_dict['Soil_moisture'][cell, veg_class, band, :] \
                = temp[tmp:tmp + nlayers]
            tmp += nlayers
            for lidx in range(nlayers):
                state_dict['Soil_ice'][cell, veg_class, band, lidx, :] \
                    = temp[tmp:tmp + nfrost]
                tmp += nfrost
            if iveg < nveg_state[cell]-1 or bare[cell] == 0:
                state_dict['Canopy_water'][cell, veg_class, band] = temp[tmp]
                tmp += 1
            else:
                state_dict['Canopy_water'][cell, veg_class, band] = 0

            if carbon:
                for var in ['AnnualNPP', 'AnnualNPPPrev', 'CLitter',
                            'CInter', 'CSlow']:
                    if iveg < nveg_state[cell]-1 or bare[cell] == 0:
                        state_dict[var][cell, veg_class, band] = temp[tmp]
                        tmp += 1
                    else:
                        state_dict[var][cell, veg_class, band] = 0

            for var in ['Snow_age', 'Snow_melt_state']:
                state_dict[var][cell, veg_class, band] = int(temp[tmp])
                tmp += 1
            for var in ['Snow_coverage', 'Snow_water_equivalent',
                        'Snow_surf_temp', 'Snow_surf_water', 'Snow_pack_temp',
                        'Snow_pack_water', 'Snow_density', 'Snow_cold_content',
                        'Snow_canopy']:
                state_dict[var][cell, veg_class, band] = temp[tmp]
                tmp += 1

            state_dict['Soil_node_temp'][cell, veg_class, band, :] \
                = temp[tmp:tmp + soil_nodes]

            row += 1

        if lakes:
            lines[row] = lines[row].strip()
            line = lines[row].strip('\n').split(' ')
            temp = np.array(line).astype(float)
            tmp = 0
            state_dict['Lake_soil_moisture'][cell, :] = temp[tmp:tmp + nlayers]
            tmp += nlayers
            for lidx in range(nlayers):
                state_dict['Lake_soil_ice'][cell, lidx, :] \
                    = temp[tmp:tmp + nfrost]
                tmp += nfrost

            if carbon:
                for var in ['Lake_CLitter', 'Lake_CInter', 'Lake_CSlow']:
                    state_dict[var][cell] = temp[tmp]
                    tmp += 1

            for var in ['Lake_snow_age', 'Lake_snow_melt_state']:
                state_dict[var][cell] = int(temp[tmp])
                tmp += 1
            for var in ['Lake_snow_coverage', 'Lake_snow_water_equivalent',
                        'Lake_snow_surf_temp', 'Lake_snow_surf_water',
                        'Lake_snow_pack_temp', 'Lake_snow_pack_water',
                        'Lake_snow_density', 'Lake_snow_cold_content',
                        'Lake_snow_canopy']:
                state_dict[var][cell] = temp[tmp]
                tmp += 1

            state_dict['Lake_soil_node_temp'][cell, :] \
                = temp[tmp:tmp + soil_nodes]
            tmp += soil_nodes

            state_dict['Lake_active_layers'][cell] = int(temp[tmp])
            Lake_active_layers = state_dict['Lake_active_layers'][cell]
            tmp += 1
            for var in ['Lake_layer_dz', 'Lake_surf_layer_dz', 'Lake_depth']:
                state_dict[var][cell] = temp[tmp]
                tmp += 1
            state_dict['Lake_layer_surf_area'][cell, :Lake_active_layers] \
                = temp[tmp:tmp + Lake_active_layers]
            tmp += Lake_active_layers[cell] + 1
            for var in ['Lake_surf_area', 'Lake_volume']:
                state_dict[var][cell] = temp[tmp]
                tmp += 1
            state_dict['Lake_layer_temp'][cell, :Lake_active_layers] \
                = temp[tmp:tmp + Lake_active_layers]
            tmp += Lake_active_layers[cell]
            for var in ['Lake_average_temp', 'Lake_ice_area_frac',
                        'Lake_ice_area_frac_new', 'Lake_ice_water_equivalent',
                        'Lake_ice_height', 'Lake_ice_temp',
                        'Lake_ice_snow_water_equivalent',
                        'Lake_ice_snow_surf_temp', 'Lake_ice_snow_pack_temp',
                        'Lake_ice_snow_cold_content',
                        'Lake_ice_snow_surf_water', 'Lake_ice_snow_pack_water',
                        'Lake_ice_snow_albedo', 'Lake_ice_snow_depth']:
                state_dict[var][cell] = temp[tmp]
                tmp += 1

            row += 1

        cell += 1

    # Make gridcell order match that of soil_dict
    inds = []
    for sn in soil_dict['gridcell']:
        inds.append(np.nonzero(state_dict['gridcell'] == sn))

    new_state_dict = OrderedDict()
    for var in state_dict:
        if var in ['dz_node', 'node_depth']:
            new_state_dict[var] = state_dict[var]
        else:
            # new_state_dict[var] \
            #     = np.squeeze([state_dict[var][i] for i in inds], axis=(1,))
            new_state_dict[var] = np.asarray(state_dict[var])

    return new_state_dict
# -------------------------------------------------------------------- #<|MERGE_RESOLUTION|>--- conflicted
+++ resolved
@@ -126,6 +126,8 @@
             varnames.append('max_snow_distrib_slope')
         if july_tavg_supplied:
             varnames.append('July_Tavg')
+        if new_snow_albedo_supplied:
+            varnames.append('new_snow_albedo')
 
         # Define number of columns for each variable
         varlens = {}
@@ -156,15 +158,7 @@
             self.soil_param[var] = np.arange(i, i + varlens[var])
             i += varlens[var]
 
-<<<<<<< HEAD
-        if new_snow_albedo_supplied:
-            self.soil_param['new_snow_albedo'] = np.array([i])
-            i += 1
-
-        # Snow Parameters
-=======
         # Snow Band Parameters
->>>>>>> 1f6d73de
         self.snow_param = OrderedDict([('cellnum', np.array([0]))])
         i = 1
         for var in ['AreaFract', 'elevation', 'Pfactor']:
