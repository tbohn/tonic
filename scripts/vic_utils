#!/usr/bin/env python
# PYTHON_ARGCOMPLETE_OK

"""tonic - vic_utils command line interface"""
from __future__ import print_function
import argparse
import subprocess
from tonic import version
from tonic.models.vic import netcdf2vic, compare_soil_params, grid_params, \
    ncparam2ascii, vic2netcdf


# -------------------------------------------------------------------- #
def main():
    """
    Get the script and path to the config_file
    """
    # ---------------------------------------------------------------- #
    # create the top-level parser
    format = lambda prog: argparse.HelpFormatter(prog, max_help_position=25)

    parser = argparse.ArgumentParser(prog='vic_utils',
                                     description='vic_utils command line '
                                                 'interface.',
                                     formatter_class=format)
    parser.add_argument('--version', action='version',
                        version=version.short_version)
    subparsers = parser.add_subparsers(title='vic_utils subcommands')
    # ---------------------------------------------------------------- #

    # ---------------------------------------------------------------- #
    # create the parser for the "netcdf2vic" command
    netcdf2vic_parser \
        = subparsers.add_parser('netcdf2vic',
                                help=netcdf2vic.help,
                                description=netcdf2vic.description)
    netcdf2vic_parser.set_defaults(func=netcdf2vic._run)
    netcdf2vic_parser.add_argument("config",
                                   type=str,
                                   help="Input netcdf2vic Configuration File")
    # ---------------------------------------------------------------- #

    # ---------------------------------------------------------------- #
    # create the parser for the "grid_params" command
    grid_params_parser \
        = subparsers.add_parser('grid_params',
                                help=grid_params.help,
                                description=grid_params.description)
    grid_params_parser.set_defaults(func=grid_params._run)
    grid_params_parser.add_argument("soil_file",
                                    type=str,
                                    help="Input file containing soil parameter"
                                         " data in standard VIC format")
    grid_params_parser.add_argument("-g", "--grid_file",
                                    type=str,
                                    help="Input netCDF target grid",
                                    default=None)
    grid_params_parser.add_argument("-e", "--snow_file",
                                    type=str,
                                    help="Input file containing snowband/"
                                         "elevation band data in standard VIC "
                                         "format",
                                    default=None)
    grid_params_parser.add_argument("-b", "--vegl_file",
                                    type=str,
                                    help="Input file containing vegetation "
                                         "library data in"
                                         " standard VIC format",
                                    default=None)
    grid_params_parser.add_argument("-v", "--veg_file",
                                    type=str,
                                    help="Input file containing vegetation "
                                         "parameter data "
                                         "in standard VIC format",
                                    default=None)
    grid_params_parser.add_argument("-l", "--lake_file",
                                    type=str,
                                    help="Input file containing lake "
                                         "parameter data "
                                         "in standard VIC format",
                                    default=None)
    grid_params_parser.add_argument("-s", "--state_file",
                                    type=str,
                                    help="Input file containing model "
                                         "state data "
                                         "in standard VIC format",
                                    default=None)
    grid_params_parser.add_argument("-o", "--out_file",
                                    type=str,
                                    help="Output file name "
                                         "(default=/params.nc)",
                                    default='params.nc')
    grid_params_parser.add_argument("-t", "--out_state_file",
                                    type=str,
                                    help="Output state file name "
                                         "(default=/state.nc)",
                                    default=None)
    grid_params_parser.add_argument("--VIC_version",
                                    type=str,
                                    help="VIC version to write parameter file "
                                         "for",
                                    choices=['4.1.2', '4.2', '5.0.dev'],
                                    default='4.2')
    grid_params_parser.add_argument("-d", "--grid_decimal",
                                    type=str,
                                    help="Number of decimal places in "
                                         "grid cell center lat/lon "
                                         "coordinates (default=4)",
                                    default=4)
    grid_params_parser.add_argument("--nlayers",
                                    type=str,
                                    help="Number of soil layers "
                                         "(default=3)",
                                    default=3)
    grid_params_parser.add_argument("--snow_bands",
                                    type=str,
                                    help="Number of snow bands "
                                         "(default=1)",
                                    default=1)
    grid_params_parser.add_argument("--veg_classes",
                                    type=str,
                                    help="Number of veg classes "
                                         "(default=11)",
                                    default=11)
    grid_params_parser.add_argument("--max_roots",
                                    type=str,
                                    help="Number of root zones "
                                         "(default=3)",
                                    default=3)
    grid_params_parser.add_argument("--max_numnod",
                                    type=str,
                                    help="Max number of lake nodes "
                                         "(default=10)",
                                    default=10)
    grid_params_parser.add_argument("--soil_nodes",
                                    type=str,
                                    help="Number of soil thermal nodes "
                                         "(default=3)",
                                    default=3)
    grid_params_parser.add_argument("--nfrost",
                                    type=str,
                                    help="Number of spatial frost "
                                         "zones (default=1)",
                                    default=1)
    grid_params_parser.add_argument("--cells",
                                    type=str,
                                    help="Number of cells "
                                         "(default=determine from "
                                         "input files)",
                                    default=None)
    grid_params_parser.add_argument("--organic_fract",
                                    action='store_true',
                                    help="Flag indicating whether soil "
                                         "parameter file contains organic "
                                         "fractions (default=False)")
    grid_params_parser.add_argument("--spatial_frost",
                                    action='store_true',
                                    help="Flag indicating whether soil "
                                         "parameter file contains spatial "
                                         "frost parameters (default=False)")
    grid_params_parser.add_argument("--spatial_snow",
                                    action='store_true',
                                    help="Flag indicating whether soil "
                                         "parameter file contains spatial "
                                         "snow parameters (default=False)")
    grid_params_parser.add_argument("--july_tavg_supplied",
                                    action='store_true',
                                    help="Flag indicating whether soil "
                                         "parameter file contains July "
                                         "average temperature "
                                         "(default=False)")
<<<<<<< HEAD
=======
    grid_params_parser.add_argument("--new_snow_albedo_supplied",
                                    action='store_true',
                                    help="Flag indicating whether soil "
                                         "parameter file contains albedo "
                                         "of newly-fallen snow "
                                         "(default=False)")
>>>>>>> f13eacfb
    grid_params_parser.add_argument("--veglib_photo",
                                    action='store_true',
                                    help="Flag indicating whether veg "
                                         "library file contains photo-"
                                         "synthesis parameters "
                                         "(default=False)")
    grid_params_parser.add_argument("--veglib_fcan",
                                    action='store_true',
                                    help="Flag indicating whether veg "
                                         "library file contains fcanopy "
                                         "values (default=False)")
<<<<<<< HEAD
    grid_params_parser.add_argument("--veglib_irr",
                                    action='store_true',
                                    help="Flag indicating whether veg "
                                         "library file contains irrigation "
                                         "params (default=False)")
=======
>>>>>>> f13eacfb
    grid_params_parser.add_argument("--blowing_snow",
                                    action='store_true',
                                    help="Flag indicating whether veg "
                                         "parameter file contains blowing "
                                         "snow parameters (default=False)")
    grid_params_parser.add_argument("--vegparam_lai",
                                    action='store_true',
                                    help="Flag indicating whether veg "
                                         "parameter file contains lai "
                                         "values (default=False)")
    grid_params_parser.add_argument("--vegparam_fcan",
                                    action='store_true',
                                    help="Flag indicating whether veg "
                                         "parameter file contains fcanopy "
                                         "values (default=False)")
    grid_params_parser.add_argument("--vegparam_albedo",
                                    action='store_true',
                                    help="Flag indicating whether veg "
                                         "parameter file contains albedo "
                                         "values (default=False)")
<<<<<<< HEAD
    grid_params_parser.add_argument("--vegparam_irr",
                                    action='store_true',
                                    help="Flag indicating whether veg "
                                         "parameter file contains irrigation "
                                         "params (default=False)")
=======
>>>>>>> f13eacfb
    grid_params_parser.add_argument("--lai_src",
                                    type=str,
                                    help="Where to take lai values from; "
                                         "can be one of: \'FROM_VEGLIB\', "
                                         "\'FROM_VEGPARAM\' "
                                         "(default=\'FROM_VEGLIB\')",
                                    choices=['FROM_VEGLIB', 'FROM_VEGPARAM'],
                                    default="FROM_VEGLIB")
    grid_params_parser.add_argument("--fcan_src",
                                    type=str,
                                    help="Where to take fcanopy values from; "
                                         "can be one of: \'FROM_DEFAULT\', "
                                         "\'FROM_VEGLIB\', \'FROM_VEGPARAM\'; "
                                         "\'FROM_DEFAULT\' = set them to 1.0; "
                                         "(default=\'FROM_DEFAULT\')",
                                    choices=['FROM_DEFAULT',
                                             'FROM_VEGLIB', 'FROM_VEGPARAM'],
                                    default="FROM_DEFAULT")
    grid_params_parser.add_argument("--alb_src",
                                    type=str,
                                    help="Where to take albedo values from; "
                                         "can be one of: \'FROM_VEGLIB\', "
                                         "\'FROM_VEGPARAM\' "
                                         "(default=\'FROM_VEGLIB\')",
                                    choices=['FROM_VEGLIB', 'FROM_VEGPARAM'],
                                    default="FROM_VEGLIB")
    grid_params_parser.add_argument("--lake_profile",
                                    action='store_true',
                                    help="Flag indicating whether lake "
                                         "parameter file contains lake "
                                         "depth-area relationship "
                                         "(default=False)")
    grid_params_parser.add_argument("--carbon",
                                    action='store_true',
                                    help="Flag indicating whether state "
                                         "file contains carbon-cycle "
                                         "variables (default=False)")
    # ---------------------------------------------------------------- #

    # ---------------------------------------------------------------- #
    # create the parser for the "ncparam2ascii" command
    ncparam2ascii_parser \
        = subparsers.add_parser('ncparam2ascii',
                                help=ncparam2ascii.help,
                                description=ncparam2ascii.description)
    ncparam2ascii_parser.set_defaults(func=ncparam2ascii._run)
    ncparam2ascii_parser.add_argument("nc_params",
                                      type=str,
                                      help="Input netCDF VIC parameter file")
    ncparam2ascii_parser.add_argument("--soil_prefix",
                                      type=str,
                                      help="Output soil param file prefix "
                                           "(default is same as nc_params)",
                                      default=False)
    ncparam2ascii_parser.add_argument("--veg_prefix",
                                      type=int,
                                      help="Output veg param file prefix",
                                      default=False)
    ncparam2ascii_parser.add_argument("-UL", "--upper_left_corner",
                                      type=int,
                                      help="Upper left corner for subset",
                                      default=False)
    ncparam2ascii_parser.add_argument("-LR", "--lower_right_corner",
                                      type=int,
                                      help="Lower right corner for subset",
                                      default=False)
    ncparam2ascii_parser.add_argument("--outfiles",
                                      type=int,
                                      help="Number of outfiles",
                                      default=1)
    ncparam2ascii_parser.add_argument("--snow_file",
                                      type=str,
                                      help="Name of output snow file",
                                      default=False)
    ncparam2ascii_parser.add_argument("--veg_file",
                                      type=str,
                                      help="Name of output veg_file",
                                      default=False)
    ncparam2ascii_parser.add_argument("--project",
                                      type=str,
                                      help='Use project configuration options',
                                      choices=['RASM'])
    ncparam2ascii_parser.add_argument("--NIJSSEN2ARNO",
                                      help='Convert soil parameters from '
                                           'NIJSSEN2001 format to ARNO format',
                                      action='store_true')
    ncparam2ascii_parser.add_argument("--ARNO2NIJSSEN",
                                      help='Convert soil parameters from '
                                           'ARNO format to NIJSSEN2001 format',
                                      action='store_true')
    # ---------------------------------------------------------------- #

    # ---------------------------------------------------------------- #
    # create the parser for the "compare_soil_params" command
    compare_soil_params_parser \
        = subparsers.add_parser('compare_soil_params',
                                help=compare_soil_params.help,
                                description=compare_soil_params.description)
    compare_soil_params_parser.set_defaults(func=compare_soil_params._run)

    compare_soil_params_parser.add_argument("-d", "--domain_file",
                                            type=str,
                                            help="Input netCDF target grid",
                                            required=True)

    compare_soil_params_parser.add_argument("-s1", "--soil_file1",
                                            type=str,
                                            help="Input file containing soil "
                                                 "parameter",
                                            required=True)
    compare_soil_params_parser.add_argument("-s2", "--soil_file2",
                                            type=str,
                                            help="Input file containing soil "
                                                 "parameter",
                                            required=True)
    compare_soil_params_parser.add_argument("-o", "--out_path",
                                            type=str,
                                            help="outpath for files",
                                            default='./')
    compare_soil_params_parser.add_argument("-t1", "--title1",
                                            type=str,
                                            help="Input tile for soil_file1",
                                            default=None)
    compare_soil_params_parser.add_argument("-t2", "--title2",
                                            type=str,
                                            help="Input tile for soil_file2",
                                            default=None)
    # ---------------------------------------------------------------- #

    # ---------------------------------------------------------------- #
    # create the parser for the "vic2netcdf" command
    vic2netcdf_parser \
        = subparsers.add_parser('vic2netcdf',
                                help=vic2netcdf.help,
                                description=vic2netcdf.description)
    vic2netcdf_parser.set_defaults(func=vic2netcdf._run)
    vic2netcdf_parser.add_argument("config_file",
                                   type=str,
                                   help="Input vic2netcdf Configuration File")
    vic2netcdf_parser.add_argument("--create_batch", type=str,
                                   choices=['days', 'months',
                                            'years', 'variables'],
                                   default=False,
                                   help="Create a batch of config files")
    vic2netcdf_parser.add_argument("--batch_dir", type=str, default="./",
                                   help="Location to put batch config files")
    # ---------------------------------------------------------------- #

    # argcomplete.autocomplete(parser)
    args = parser.parse_args()
    try:
        args.func(args)
    except AttributeError:
        parser.print_help()
    return
# -------------------------------------------------------------------- #


# -------------------------------------------------------------------- #
# completer for subparsers
def complete_subparser_action(prefix, **kwargs):
    internal_actions = ['vic2netcdf', 'netcdf2vic']
    if prefix and any(action.startswith(prefix)
                      for action in internal_actions):
        return internal_actions
    else:
        external_actions = subprocess.check_output("compgen -c " + prefix,
                                                   shell=True,
                                                   executable='/bin/bash')
        external_actions = [a.decode() for a in external_actions.splitlines()]
        return internal_actions + external_actions
# -------------------------------------------------------------------- #


# -------------------------------------------------------------------- #
if __name__ == "__main__":
    main()
# -------------------------------------------------------------------- #<|MERGE_RESOLUTION|>--- conflicted
+++ resolved
@@ -169,15 +169,12 @@
                                          "parameter file contains July "
                                          "average temperature "
                                          "(default=False)")
-<<<<<<< HEAD
-=======
     grid_params_parser.add_argument("--new_snow_albedo_supplied",
                                     action='store_true',
                                     help="Flag indicating whether soil "
                                          "parameter file contains albedo "
                                          "of newly-fallen snow "
                                          "(default=False)")
->>>>>>> f13eacfb
     grid_params_parser.add_argument("--veglib_photo",
                                     action='store_true',
                                     help="Flag indicating whether veg "
@@ -189,14 +186,11 @@
                                     help="Flag indicating whether veg "
                                          "library file contains fcanopy "
                                          "values (default=False)")
-<<<<<<< HEAD
     grid_params_parser.add_argument("--veglib_irr",
                                     action='store_true',
                                     help="Flag indicating whether veg "
                                          "library file contains irrigation "
                                          "params (default=False)")
-=======
->>>>>>> f13eacfb
     grid_params_parser.add_argument("--blowing_snow",
                                     action='store_true',
                                     help="Flag indicating whether veg "
@@ -217,14 +211,11 @@
                                     help="Flag indicating whether veg "
                                          "parameter file contains albedo "
                                          "values (default=False)")
-<<<<<<< HEAD
     grid_params_parser.add_argument("--vegparam_irr",
                                     action='store_true',
                                     help="Flag indicating whether veg "
                                          "parameter file contains irrigation "
                                          "params (default=False)")
-=======
->>>>>>> f13eacfb
     grid_params_parser.add_argument("--lai_src",
                                     type=str,
                                     help="Where to take lai values from; "
