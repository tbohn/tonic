#!/usr/bin/env python
# PYTHON_ARGCOMPLETE_OK

"""tonic - vic_utils command line interface"""
from __future__ import print_function
import argparse
import subprocess
from tonic import version
from tonic.models.vic import netcdf2vic, compare_soil_params, grid_params, \
    ncparam2ascii, vic2netcdf


# -------------------------------------------------------------------- #
def main():
    """
    Get the script and path to the config_file
    """
    # ---------------------------------------------------------------- #
    # create the top-level parser
    format = lambda prog: argparse.HelpFormatter(prog, max_help_position=25)

    parser = argparse.ArgumentParser(prog='vic_utils',
                                     description='vic_utils command line '
                                                 'interface.',
                                     formatter_class=format)
    parser.add_argument('--version', action='version',
                        version=version.short_version)
    subparsers = parser.add_subparsers(title='vic_utils subcommands')
    # ---------------------------------------------------------------- #

    # ---------------------------------------------------------------- #
    # create the parser for the "netcdf2vic" command
    netcdf2vic_parser \
        = subparsers.add_parser('netcdf2vic',
                                help=netcdf2vic.help,
                                description=netcdf2vic.description)
    netcdf2vic_parser.set_defaults(func=netcdf2vic._run)
    netcdf2vic_parser.add_argument("config",
                                   type=str,
                                   help="Input netcdf2vic Configuration File")
    # ---------------------------------------------------------------- #

    # ---------------------------------------------------------------- #
    # create the parser for the "grid_params" command
    grid_params_parser \
        = subparsers.add_parser('grid_params',
                                help=grid_params.help,
                                description=grid_params.description)
    grid_params_parser.set_defaults(func=grid_params._run)
    grid_params_parser.add_argument("soil_file",
                                    type=str,
                                    help="Input file containing soil parameter"
                                         " data in standard VIC format")
    grid_params_parser.add_argument("-g", "--grid_file",
                                    type=str,
                                    help="Input netCDF target grid",
                                    default=None)
    grid_params_parser.add_argument("-e", "--snow_file",
                                    type=str,
                                    help="Input file containing snowband/"
                                         "elevation band data in standard VIC "
                                         "format",
                                    default=None)
    grid_params_parser.add_argument("-b", "--vegl_file",
                                    type=str,
                                    help="Input file containing vegetation "
                                         "library data in"
                                         " standard VIC format",
                                    default=None)
    grid_params_parser.add_argument("-v", "--veg_file",
                                    type=str,
                                    help="Input file containing vegetation "
                                         "parameter data "
                                         "in standard VIC format",
                                    default=None)
    grid_params_parser.add_argument("-l", "--lake_file",
                                    type=str,
                                    help="Input file containing lake "
                                         "parameter data "
                                         "in standard VIC format",
                                    default=None)
    grid_params_parser.add_argument("-s", "--state_file",
                                    type=str,
                                    help="Input file containing model "
                                         "state data "
                                         "in standard VIC format",
                                    default=None)
    grid_params_parser.add_argument("-o", "--out_file",
                                    type=str,
                                    help="Output file name "
                                         "(default=/params.nc)",
                                    default='params.nc')
    grid_params_parser.add_argument("-t", "--out_state_file",
                                    type=str,
                                    help="Output state file name "
                                         "(default=/state.nc)",
                                    default=None)
    grid_params_parser.add_argument("--VIC_version",
                                    type=str,
                                    help="VIC version to write parameter file "
                                         "for",
                                    choices=['4.1.2', '4.2', '5.0.dev'],
                                    default='4.2')
    grid_params_parser.add_argument("-d", "--grid_decimal",
                                    type=str,
                                    help="Number of decimal places in "
                                         "grid cell center lat/lon "
                                         "coordinates (default=4)",
                                    default=4)
    grid_params_parser.add_argument("--nlayers",
                                    type=str,
                                    help="Number of soil layers "
                                         "(default=3)",
                                    default=3)
    grid_params_parser.add_argument("--snow_bands",
                                    type=str,
                                    help="Number of snow bands "
                                         "(default=1)",
                                    default=1)
    grid_params_parser.add_argument("--veg_classes",
                                    type=str,
                                    help="Number of veg classes "
                                         "(default=11)",
                                    default=11)
    grid_params_parser.add_argument("--max_roots",
                                    type=str,
                                    help="Number of root zones "
                                         "(default=3)",
                                    default=3)
    grid_params_parser.add_argument("--max_numnod",
                                    type=str,
                                    help="Max number of lake nodes "
                                         "(default=10)",
                                    default=10)
    grid_params_parser.add_argument("--soil_nodes",
                                    type=str,
                                    help="Number of soil thermal nodes "
                                         "(default=3)",
                                    default=3)
    grid_params_parser.add_argument("--nfrost",
                                    type=str,
                                    help="Number of spatial frost "
                                         "zones (default=1)",
                                    default=1)
    grid_params_parser.add_argument("--cells",
                                    type=str,
                                    help="Number of cells "
                                         "(default=determine from "
                                         "input files)",
                                    default=None)
    grid_params_parser.add_argument("--organic_fract",
                                    action='store_true',
                                    help="Flag indicating whether soil "
                                         "parameter file contains organic "
                                         "fractions (default=False)")
    grid_params_parser.add_argument("--spatial_frost",
                                    action='store_true',
                                    help="Flag indicating whether soil "
                                         "parameter file contains spatial "
                                         "frost parameters (default=False)")
    grid_params_parser.add_argument("--spatial_snow",
                                    action='store_true',
                                    help="Flag indicating whether soil "
                                         "parameter file contains spatial "
                                         "snow parameters (default=False)")
    grid_params_parser.add_argument("--july_tavg_supplied",
                                    action='store_true',
                                    help="Flag indicating whether soil "
                                         "parameter file contains July "
                                         "average temperature "
<<<<<<< HEAD
                                         "(default=False)",
                                    default=False)
    grid_params_parser.add_argument("--new_snow_albedo_supplied",
                                    type=str,
                                    help="Flag indicating whether soil "
                                         "parameter file contains albedo "
                                         "of newly-fallen snow "
                                         "(default=False)",
                                    default=False)
=======
                                         "(default=False)")
>>>>>>> 7549df58
    grid_params_parser.add_argument("--veglib_photo",
                                    action='store_true',
                                    help="Flag indicating whether veg "
                                         "library file contains photo-"
                                         "synthesis parameters "
                                         "(default=False)")
    grid_params_parser.add_argument("--veglib_fcan",
                                    action='store_true',
                                    help="Flag indicating whether veg "
                                         "library file contains fcanopy "
                                         "values (default=False)")
    grid_params_parser.add_argument("--blowing_snow",
                                    action='store_true',
                                    help="Flag indicating whether veg "
                                         "parameter file contains blowing "
                                         "snow parameters (default=False)")
    grid_params_parser.add_argument("--vegparam_lai",
                                    action='store_true',
                                    help="Flag indicating whether veg "
                                         "parameter file contains lai "
                                         "values (default=False)")
    grid_params_parser.add_argument("--vegparam_fcan",
                                    action='store_true',
                                    help="Flag indicating whether veg "
                                         "parameter file contains fcanopy "
                                         "values (default=False)")
    grid_params_parser.add_argument("--vegparam_albedo",
                                    action='store_true',
                                    help="Flag indicating whether veg "
                                         "parameter file contains albedo "
                                         "values (default=False)")
    grid_params_parser.add_argument("--lai_src",
                                    type=str,
                                    help="Where to take lai values from; "
                                         "can be one of: \'FROM_VEGLIB\', "
                                         "\'FROM_VEGPARAM\' "
                                         "(default=\'FROM_VEGLIB\')",
                                    choices=['FROM_VEGLIB', 'FROM_VEGPARAM'],
                                    default="FROM_VEGLIB")
    grid_params_parser.add_argument("--fcan_src",
                                    type=str,
                                    help="Where to take fcanopy values from; "
                                         "can be one of: \'FROM_DEFAULT\', "
                                         "\'FROM_VEGLIB\', \'FROM_VEGPARAM\'; "
                                         "\'FROM_DEFAULT\' = set them to 1.0; "
                                         "(default=\'FROM_DEFAULT\')",
                                    choices=['FROM_DEFAULT',
                                             'FROM_VEGLIB', 'FROM_VEGPARAM'],
                                    default="FROM_DEFAULT")
    grid_params_parser.add_argument("--alb_src",
                                    type=str,
                                    help="Where to take albedo values from; "
                                         "can be one of: \'FROM_VEGLIB\', "
                                         "\'FROM_VEGPARAM\' "
                                         "(default=\'FROM_VEGLIB\')",
                                    choices=['FROM_VEGLIB', 'FROM_VEGPARAM'],
                                    default="FROM_VEGLIB")
    grid_params_parser.add_argument("--lake_profile",
                                    action='store_true',
                                    help="Flag indicating whether lake "
                                         "parameter file contains lake "
                                         "depth-area relationship "
                                         "(default=False)")
    grid_params_parser.add_argument("--carbon",
                                    action='store_true',
                                    help="Flag indicating whether state "
                                         "file contains carbon-cycle "
                                         "variables (default=False)")
    # ---------------------------------------------------------------- #

    # ---------------------------------------------------------------- #
    # create the parser for the "ncparam2ascii" command
    ncparam2ascii_parser \
        = subparsers.add_parser('ncparam2ascii',
                                help=ncparam2ascii.help,
                                description=ncparam2ascii.description)
    ncparam2ascii_parser.set_defaults(func=ncparam2ascii._run)
    ncparam2ascii_parser.add_argument("nc_params",
                                      type=str,
                                      help="Input netCDF VIC parameter file")
    ncparam2ascii_parser.add_argument("--soil_prefix",
                                      type=str,
                                      help="Output soil param file prefix "
                                           "(default is same as nc_params)",
                                      default=False)
    ncparam2ascii_parser.add_argument("--veg_prefix",
                                      type=int,
                                      help="Output veg param file prefix",
                                      default=False)
    ncparam2ascii_parser.add_argument("-UL", "--upper_left_corner",
                                      type=int,
                                      help="Upper left corner for subset",
                                      default=False)
    ncparam2ascii_parser.add_argument("-LR", "--lower_right_corner",
                                      type=int,
                                      help="Lower right corner for subset",
                                      default=False)
    ncparam2ascii_parser.add_argument("--outfiles",
                                      type=int,
                                      help="Number of outfiles",
                                      default=1)
    ncparam2ascii_parser.add_argument("--snow_file",
                                      type=str,
                                      help="Name of output snow file",
                                      default=False)
    ncparam2ascii_parser.add_argument("--veg_file",
                                      type=str,
                                      help="Name of output veg_file",
                                      default=False)
    ncparam2ascii_parser.add_argument("--project",
                                      type=str,
                                      help='Use project configuration options',
                                      choices=['RASM'])
    ncparam2ascii_parser.add_argument("--NIJSSEN2ARNO",
                                      help='Convert soil parameters from '
                                           'NIJSSEN2001 format to ARNO format',
                                      action='store_true')
    ncparam2ascii_parser.add_argument("--ARNO2NIJSSEN",
                                      help='Convert soil parameters from '
                                           'ARNO format to NIJSSEN2001 format',
                                      action='store_true')
    # ---------------------------------------------------------------- #

    # ---------------------------------------------------------------- #
    # create the parser for the "compare_soil_params" command
    compare_soil_params_parser \
        = subparsers.add_parser('compare_soil_params',
                                help=compare_soil_params.help,
                                description=compare_soil_params.description)
    compare_soil_params_parser.set_defaults(func=compare_soil_params._run)

    compare_soil_params_parser.add_argument("-d", "--domain_file",
                                            type=str,
                                            help="Input netCDF target grid",
                                            required=True)

    compare_soil_params_parser.add_argument("-s1", "--soil_file1",
                                            type=str,
                                            help="Input file containing soil "
                                                 "parameter",
                                            required=True)
    compare_soil_params_parser.add_argument("-s2", "--soil_file2",
                                            type=str,
                                            help="Input file containing soil "
                                                 "parameter",
                                            required=True)
    compare_soil_params_parser.add_argument("-o", "--out_path",
                                            type=str,
                                            help="outpath for files",
                                            default='./')
    compare_soil_params_parser.add_argument("-t1", "--title1",
                                            type=str,
                                            help="Input tile for soil_file1",
                                            default=None)
    compare_soil_params_parser.add_argument("-t2", "--title2",
                                            type=str,
                                            help="Input tile for soil_file2",
                                            default=None)
    # ---------------------------------------------------------------- #

    # ---------------------------------------------------------------- #
    # create the parser for the "vic2netcdf" command
    vic2netcdf_parser \
        = subparsers.add_parser('vic2netcdf',
                                help=vic2netcdf.help,
                                description=vic2netcdf.description)
    vic2netcdf_parser.set_defaults(func=vic2netcdf._run)
    vic2netcdf_parser.add_argument("config_file",
                                   type=str,
                                   help="Input vic2netcdf Configuration File")
    vic2netcdf_parser.add_argument("--create_batch", type=str,
                                   choices=['days', 'months',
                                            'years', 'variables'],
                                   default=False,
                                   help="Create a batch of config files")
    vic2netcdf_parser.add_argument("--batch_dir", type=str, default="./",
                                   help="Location to put batch config files")
    # ---------------------------------------------------------------- #

    # argcomplete.autocomplete(parser)
    args = parser.parse_args()
    try:
        args.func(args)
    except AttributeError:
        parser.print_help()
    return
# -------------------------------------------------------------------- #


# -------------------------------------------------------------------- #
# completer for subparsers
def complete_subparser_action(prefix, **kwargs):
    internal_actions = ['vic2netcdf', 'netcdf2vic']
    if prefix and any(action.startswith(prefix)
                      for action in internal_actions):
        return internal_actions
    else:
        external_actions = subprocess.check_output("compgen -c " + prefix,
                                                   shell=True,
                                                   executable='/bin/bash')
        external_actions = [a.decode() for a in external_actions.splitlines()]
        return internal_actions + external_actions
# -------------------------------------------------------------------- #


# -------------------------------------------------------------------- #
if __name__ == "__main__":
    main()
# -------------------------------------------------------------------- #<|MERGE_RESOLUTION|>--- conflicted
+++ resolved
@@ -168,19 +168,13 @@
                                     help="Flag indicating whether soil "
                                          "parameter file contains July "
                                          "average temperature "
-<<<<<<< HEAD
-                                         "(default=False)",
-                                    default=False)
+                                         "(default=False)")
     grid_params_parser.add_argument("--new_snow_albedo_supplied",
-                                    type=str,
+                                    action='store_true',
                                     help="Flag indicating whether soil "
                                          "parameter file contains albedo "
                                          "of newly-fallen snow "
-                                         "(default=False)",
-                                    default=False)
-=======
                                          "(default=False)")
->>>>>>> 7549df58
     grid_params_parser.add_argument("--veglib_photo",
                                     action='store_true',
                                     help="Flag indicating whether veg "
